/*
Copyright IBM Corp. All Rights Reserved.

SPDX-License-Identifier: Apache-2.0
*/

package hlmirbft

import (
	"bytes"
	"crypto"
	"fmt"
	"io"
	"io/ioutil"
	"os"
	"path/filepath"
	"sync"
	"time"

	"github.com/pkg/errors"

	"github.com/fly2plan/fabric-protos-go/orderer/hlmirbft"
	"github.com/hyperledger-labs/mirbft"
	"github.com/hyperledger-labs/mirbft/pkg/eventlog"
	"github.com/hyperledger-labs/mirbft/pkg/pb/msgs"
	"github.com/hyperledger-labs/mirbft/pkg/reqstore"
	"github.com/hyperledger-labs/mirbft/pkg/simplewal"
	"github.com/hyperledger/fabric-protos-go/orderer"
	"github.com/hyperledger/fabric/protoutil"

	"code.cloudfoundry.org/clock"
	"github.com/hyperledger/fabric/common/flogging"
)

type node struct {
	chainID string
	logger  *flogging.FabricLogger
	metrics *Metrics

	unreachableLock sync.RWMutex
	unreachable     map[uint64]struct{}

	config      *mirbft.Config
	WALDir      string
	ReqStoreDir string

<<<<<<< HEAD
	CheckpointSeqNo         uint64                  // JIRA FLY2-66
	PendingReconfigurations []*msgs.Reconfiguration // JIRA FLY2-66
=======
	CheckpointSeqNo         uint64                  //JIRA FLY2-66
	PendingReconfigurations []*msgs.Reconfiguration //JIRA FLY2-66
	
	LastCommittedSeqNo uint64 //JIRA FLY2-48 - proposed changes: To track the last committed sequence number
	
	ReqStore *reqstore.Store //JIRA FLY2-48 - Stores the request store instance of mirbft node. This for getting Request object using request #.
>>>>>>> 3870483f

	rpc *Disseminator

	chain *Chain

	clock clock.Clock

	metadata *hlmirbft.BlockMetadata

	mirbft.Node
}

const (
	snapSuffix = ".snap"
)

func (n *node) start(fresh, join bool) {
	n.logger.Debugf("Starting mirbft node: #peers: %v", len(n.metadata.ConsenterIds))
	if fresh {
		if join {
			n.logger.Info("Starting mirbft node to join an existing channel")
		} else {
			n.logger.Info("Starting mirbft node as part of a new channel")
		}

		// Checking if the configuration settings have been passed correctly.
		err := os.MkdirAll(n.ReqStoreDir, 0700)
		if err != nil {
			n.logger.Error(err, "Failed to create WAL directory")
		}
		wal, err := simplewal.Open(n.WALDir)
		if err != nil {
			n.logger.Error(err, "Failed to create WAL")
		}
		err = os.MkdirAll(n.ReqStoreDir, 0700)
		if err != nil {
			n.logger.Error(err, "Failed to create request store directory")
		}
		reqStore, err := reqstore.Open(n.ReqStoreDir)
		//FL2-48 proposed changes
		// - store the mirbft node request store instance to node
		n.ReqStore = reqStore
		if err != nil {
			n.logger.Error(err, "Failed to create request store")
		}
		node, err := mirbft.NewNode(
			n.chain.MirBFTID,
			n.config,
			&mirbft.ProcessorConfig{
				Link:         n,
				Hasher:       crypto.SHA256,
				App:          n.chain,
				WAL:          wal,
				RequestStore: reqStore,
				Interceptor:  eventlog.NewRecorder(n.chain.MirBFTID, &bytes.Buffer{}),
			},
		)
		if err != nil {
			n.logger.Error(err, "Failed to create mirbft node")
		} else {
			n.Node = *node
		}

		initialNetworkState := InitialNetworkState(len(n.chain.opts.Consenters))
		// TODO(harrymknight) Tick interval is fixed. Perhaps introduce TickInterval field in configuration options
		go func() {
			err := n.ProcessAsNewNode(n.chain.doneC, n.clock.NewTicker(2*time.Second).C(), initialNetworkState, []byte("first"))
			if err != nil {
				n.logger.Error(err, "Failed to start mirbft node")
			}
		}()
	} else {
		n.logger.Info("Restarting mirbft node")
		go func() {
			err := n.RestartProcessing(n.chain.doneC, n.clock.NewTicker(2*time.Second).C())
			if err != nil {
				n.logger.Error(err, "Failed to restart mirbft node")
			}
		}()
	}
}

func InitialNetworkState(nodeCount int) *msgs.NetworkState {
	nodes := make([]uint64, nodeCount)
	for i := 1; i < nodeCount+1; i++ {
		nodes[i-1] = uint64(i)
	}

	numberOfBuckets := int32(nodeCount)
	checkpointInterval := numberOfBuckets * 5
	maxEpochLength := checkpointInterval * 10

	// TODO(harrymknight) The width of a client window is fixed.
	//  Could optimise by varying according to the checkpoint interval and batch size
	clients := make([]*msgs.NetworkState_Client, nodeCount)
	for i := range clients {
		clients[i] = &msgs.NetworkState_Client{
			Id:           uint64(i),
			Width:        100,
			LowWatermark: 0,
		}
	}

	return &msgs.NetworkState{
		Config: &msgs.NetworkState_Config{
			Nodes:              nodes,
			F:                  int32((nodeCount - 1) / 3),
			NumberOfBuckets:    numberOfBuckets,
			CheckpointInterval: checkpointInterval,
			MaxEpochLength:     uint64(maxEpochLength),
		},
		Clients: clients,
	}
}

func (n *node) Send(dest uint64, msg *msgs.Msg) {
	n.unreachableLock.RLock()
	defer n.unreachableLock.RUnlock()

	msgBytes := protoutil.MarshalOrPanic(msg)
	err := n.rpc.SendConsensus(dest, &orderer.ConsensusRequest{Channel: n.chainID, Payload: msgBytes})
	if err != nil {
		n.logSendFailure(dest, err)
	} else if _, ok := n.unreachable[dest]; ok {
		n.logger.Infof("Successfully sent StepRequest to %d after failed attempt(s)", dest)
		delete(n.unreachable, dest)
	}
}

func (n *node) logSendFailure(dest uint64, err error) {
	if _, ok := n.unreachable[dest]; ok {
		n.logger.Debugf("Failed to send StepRequest to %d, because: %s", dest, err)
		return
	}

	n.logger.Errorf("Failed to send StepRequest to %d, because: %s", dest, err)
	n.unreachable[dest] = struct{}{}
}

// JIRA FLY2-58 proposed changes:readSnapFiles loads the snap file based on the sequence number and reads the contents
func (n *node) ReadSnapFiles(seqNo uint64, SnapDir string) ([]byte, error) {
	var snapBytes []byte
	fileNamePattern := fmt.Sprintf("%016x-*", seqNo)

	snapFileList, err := filepath.Glob(filepath.Join(SnapDir, fileNamePattern))
	if err != nil {
		return nil, err
	}
	numberOfFiles := len(snapFileList)
	switch {
	case numberOfFiles == 0:
		err = errors.Errorf("file not found Error : No files found for sequence number %016x", seqNo)
		snapBytes = nil
	case numberOfFiles == 1:
		snapBytes, err = ioutil.ReadFile(filepath.Join(SnapDir, snapFileList[0]))
	case numberOfFiles > 1:
		n.logger.Warnf("File Duplication : multiple files detected for sequence number %016x", seqNo)
		snapBytes, err = ioutil.ReadFile(filepath.Join(SnapDir, snapFileList[numberOfFiles-1]))
	}
	return snapBytes, err
}

// JIRA FLY2- 66 Proposed changes:Implemented the PersistSnapshot functionality to persist the snaps to local files
func (n *node) PersistSnapshot(seqNo uint64, Data []byte) error {
	if err := os.MkdirAll(n.chain.opts.SnapDir, os.ModePerm); err != nil {
		return errors.Errorf("failed to mkdir '%s' for snapshot: %s", n.chain.opts.SnapDir, err)
	}

	TimeStamp := time.Now().Unix()

	fname := fmt.Sprintf("%016x-%016x%s", seqNo, TimeStamp, snapSuffix)

	spath := filepath.Join(n.chain.opts.SnapDir, fname)

	f, err := os.OpenFile(spath, os.O_WRONLY|os.O_CREATE|os.O_TRUNC, 0o666)
	if err != nil {
		return err
	}

	byteNumber, err := f.Write(Data)
	if err == nil && byteNumber < len(Data) {
		err = io.ErrShortWrite
		return err
	}
	if err1 := f.Close(); err == nil {
		err = err1
	}
	return err
}

// JIRA FLY2-66 proposed changes: PurgeSnapFiles takes the list of snap files in the snap directory  and removes them
func (n *node) PurgeSnapFiles(SnapDir string) error {
	snapFileList, err := filepath.Glob(filepath.Join(SnapDir, snapSuffix))
	if err != nil {
		return errors.Errorf("Cannot retrive snap files : %s", err)
	}
	err = PurgeFiles(snapFileList[:len(snapFileList)-2], SnapDir, n.logger)
	if err != nil {
		return err
	}
	return nil
}<|MERGE_RESOLUTION|>--- conflicted
+++ resolved
@@ -44,17 +44,12 @@
 	WALDir      string
 	ReqStoreDir string
 
-<<<<<<< HEAD
-	CheckpointSeqNo         uint64                  // JIRA FLY2-66
-	PendingReconfigurations []*msgs.Reconfiguration // JIRA FLY2-66
-=======
 	CheckpointSeqNo         uint64                  //JIRA FLY2-66
 	PendingReconfigurations []*msgs.Reconfiguration //JIRA FLY2-66
-	
+
 	LastCommittedSeqNo uint64 //JIRA FLY2-48 - proposed changes: To track the last committed sequence number
-	
+
 	ReqStore *reqstore.Store //JIRA FLY2-48 - Stores the request store instance of mirbft node. This for getting Request object using request #.
->>>>>>> 3870483f
 
 	rpc *Disseminator
 
