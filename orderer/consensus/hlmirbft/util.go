--- conflicted
+++ resolved
@@ -26,13 +26,6 @@
 	"github.com/hyperledger/fabric/orderer/common/cluster"
 	"github.com/hyperledger/fabric/protoutil"
 	"github.com/pkg/errors"
-<<<<<<< HEAD
-
-	"go.etcd.io/etcd/raft/raftpb"
-
-
-=======
->>>>>>> d5b39406
 )
 
 type ConsentersMap map[string]struct{}
@@ -424,35 +417,6 @@
 	return false
 }
 
-// ConfChange computes Raft configuration changes based on current Raft
-// configuration state and consenters IDs stored in RaftMetadata.
-/*func ConfChange(blockMetadata *etcdraft.BlockMetadata, confState *raftpb.ConfState) *raftpb.ConfChange {
-	raftConfChange := &raftpb.ConfChange{}
-
-	// need to compute conf changes to propose
-	if len(confState.Nodes) < len(blockMetadata.ConsenterIds) {
-		// adding new node
-		raftConfChange.Type = raftpb.ConfChangeAddNode
-		for _, consenterID := range blockMetadata.ConsenterIds {
-			if NodeExists(consenterID, confState.Nodes) {
-				continue
-			}
-			raftConfChange.NodeID = consenterID
-		}
-	} else {
-		// removing node
-		raftConfChange.Type = raftpb.ConfChangeRemoveNode
-		for _, nodeID := range confState.Nodes {
-			if NodeExists(nodeID, blockMetadata.ConsenterIds) {
-				continue
-			}
-			raftConfChange.NodeID = nodeID
-		}
-	}
-
-	return raftConfChange
-}*/
-
 // CreateConsentersMap creates a map of Raft Node IDs to Consenter given the block metadata and the config metadata.
 func CreateConsentersMap(blockMetadata *hlmirbft.BlockMetadata, configMetadata *hlmirbft.ConfigMetadata) map[uint64]*hlmirbft.Consenter {
 	consenters := map[uint64]*hlmirbft.Consenter{}
