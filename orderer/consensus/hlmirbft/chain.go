/*
Copyright IBM Corp. All Rights Reserved.
SPDX-License-Identifier: Apache-2.0
*/

package hlmirbft

import (
	"context"
	"encoding/binary"
	"encoding/pem"
	"fmt"
	"github.com/hyperledger/fabric/common/configtx"
	"sort"
	"sync"
	"sync/atomic"
	"time"

	"code.cloudfoundry.org/clock"
	"github.com/fly2plan/fabric-protos-go/orderer/hlmirbft"
	"github.com/golang/protobuf/proto"
	"github.com/hyperledger-labs/mirbft"
	"github.com/hyperledger-labs/mirbft/pkg/pb/msgs"
	"github.com/hyperledger/fabric-protos-go/common"
	"github.com/hyperledger/fabric-protos-go/orderer"
	"github.com/hyperledger/fabric/bccsp"
	"github.com/hyperledger/fabric/common/channelconfig"
	"github.com/hyperledger/fabric/common/flogging"
	"github.com/hyperledger/fabric/orderer/common/cluster"
	"github.com/hyperledger/fabric/orderer/common/types"
	"github.com/hyperledger/fabric/orderer/consensus"
	"github.com/hyperledger/fabric/protoutil"
	"github.com/pkg/errors"
	"go.etcd.io/etcd/raft"
	"go.etcd.io/etcd/raft/raftpb"
	"go.etcd.io/etcd/wal"
)

const (
	BYTE = 1 << (10 * iota)
	KILOBYTE
	MEGABYTE
	GIGABYTE
	TERABYTE
)

const (
	// DefaultSnapshotCatchUpEntries is the default number of entries
	// to preserve in memory when a snapshot is taken. This is for
	// slow followers to catch up.
	DefaultSnapshotCatchUpEntries = uint64(4)

	// DefaultSnapshotIntervalSize is the default snapshot interval. It is
	// used if SnapshotIntervalSize is not provided in channel config options.
	// It is needed to enforce snapshot being set.
	DefaultSnapshotIntervalSize = 16 * MEGABYTE

	// DefaultEvictionSuspicion is the threshold that a node will start
	// suspecting its own eviction if it has been leaderless for this
	// period of time.
	DefaultEvictionSuspicion = time.Minute * 10

	// DefaultLeaderlessCheckInterval is the interval that a chain checks
	// its own leadership status.
	DefaultLeaderlessCheckInterval = time.Second * 10

	//JIRA FLY2-57: Prepend flag to check request is forward
	ForwardFlag = "@forward/"
)

//go:generate counterfeiter -o mocks/configurator.go . Configurator

// Configurator is used to configure the communication layer
// when the chain starts.
type Configurator interface {
	Configure(channel string, newNodes []cluster.RemoteNode)
}

//go:generate counterfeiter -o mocks/mock_rpc.go . RPC

// RPC is used to mock the transport layer in tests.
type RPC interface {
	SendConsensus(dest uint64, msg *orderer.ConsensusRequest) error
	SendSubmit(dest uint64, request *orderer.SubmitRequest) error
}

//go:generate counterfeiter -o mocks/mock_blockpuller.go . BlockPuller

// BlockPuller is used to pull blocks from other OSN
type BlockPuller interface {
	PullBlock(seq uint64) *common.Block
	HeightsByEndpoints() (map[string]uint64, error)
	Close()
}

// CreateBlockPuller is a function to create BlockPuller on demand.
// It is passed into chain initializer so that tests could mock this.
type CreateBlockPuller func() (BlockPuller, error)

// Options contains all the configurations relevant to the chain.
type Options struct {
	MirBFTID uint64

	Clock clock.Clock

	WALDir               string
	SnapDir              string
	ReqStoreDir          string
	SnapshotIntervalSize uint32

	// This is configurable mainly for testing purpose. Users are not
	// expected to alter this. Instead, DefaultSnapshotCatchUpEntries is used.
	SnapshotCatchUpEntries uint64

	MemoryStorage MemoryStorage
	Logger        *flogging.FabricLogger

	HeartbeatTicks       uint32
	SuspectTicks         uint32
	NewEpochTimeoutTicks uint32
	BufferSize           uint32
	MaxSizePerMsg        uint64

	// BlockMetdata and Consenters should only be modified while under lock
	// of raftMetadataLock
	BlockMetadata *hlmirbft.BlockMetadata
	Consenters    map[uint64]*hlmirbft.Consenter

	// MigrationInit is set when the node starts right after consensus-type migration
	MigrationInit bool

	Metrics *Metrics
	Cert    []byte
}

type submit struct {
	req *orderer.SubmitRequest
}

// Chain implements consensus.Chain interface.
type Chain struct {
	configurator Configurator

	rpc RPC

	MirBFTID  uint64
	channelID string

	lastKnownLeader uint64
	ActiveNodes     atomic.Value

	submitC  chan *submit
	applyC   chan apply
	observeC chan<- raft.SoftState // Notifies external observer on leader change (passed in optionally as an argument for tests)
	haltC    chan struct{}         // Signals to goroutines that the chain is halting
	doneC    chan struct{}         // Closes when the chain halts
	startC   chan struct{}         // Closes when the node is started
	snapC    chan *raftpb.Snapshot // Signal to catch up with snapshot

	errorCLock sync.RWMutex
	errorC     chan struct{} // returned by Errored()

	mirbftMetadataLock sync.RWMutex
	//JIRA FLY2-48 - proposed changes:map to store the pending batches before committing
	pendingBatches       map[uint64]*msgs.QEntry
	confChangeInProgress *raftpb.ConfChange
	justElected          bool // this is true when node has just been elected
	configInflight       bool // this is true when there is config block or ConfChange in flight
	blockInflight        int  // number of in flight blocks

	clock clock.Clock // Tests can inject a fake clock

	support consensus.ConsenterSupport

	lastBlock    *common.Block
	appliedIndex uint64

	// needed by snapshotting
	sizeLimit        uint32 // SnapshotIntervalSize in bytes
	accDataSize      uint32 // accumulative data size since last snapshot
	lastSnapBlockNum uint64
	confState        raftpb.ConfState // Etcdraft requires ConfState to be persisted within snapshot

	createPuller CreateBlockPuller // func used to create BlockPuller on demand

	fresh bool // indicate if this is a fresh raft node

	// this is exported so that test can use `Node.Status()` to get raft node status.
	Node *node
	opts Options

	Metrics *Metrics
	logger  *flogging.FabricLogger

	periodicChecker *PeriodicCheck

	haltCallback func()

	statusReportMutex sync.Mutex
	consensusRelation types.ConsensusRelation
	status            types.Status

	// BCCSP instance
	CryptoProvider bccsp.BCCSP
}

type MirBFTLogger struct {
	*flogging.FabricLogger
}

func (ml *MirBFTLogger) Log(level mirbft.LogLevel, text string, args ...interface{}) {
	switch level {
	case mirbft.LevelDebug:
		ml.Debugf(text, args...)
	case mirbft.LevelError:
		ml.Errorf(text, args...)
	case mirbft.LevelInfo:
		ml.Infof(text, args...)
	case mirbft.LevelWarn:
		ml.Warnf(text, args...)
	}
}

// NewChain constructs a chain object.
func NewChain(
	support consensus.ConsenterSupport,
	opts Options,
	conf Configurator,
	rpc RPC,
	cryptoProvider bccsp.BCCSP,
	f CreateBlockPuller,
	haltCallback func(),
	observeC chan<- raft.SoftState,
) (*Chain, error) {
	lg := opts.Logger.With("channel", support.ChannelID(), "node", opts.MirBFTID)

	fresh := !wal.Exist(opts.WALDir)
	/*	//storage, err := CreateStorage(lg, opts.WALDir, opts.SnapDir, opts.MemoryStorage)
		if err != nil {
			return nil, errors.Errorf("failed to restore persisted raft data: %s", err)
		}
		if opts.SnapshotCatchUpEntries == 0 {
			storage.SnapshotCatchUpEntries = DefaultSnapshotCatchUpEntries
		} else {
			storage.SnapshotCatchUpEntries = opts.SnapshotCatchUpEntries
		}
		sizeLimit := opts.SnapshotIntervalSize
		if sizeLimit == 0 {
			sizeLimit = DefaultSnapshotIntervalSize
		}
		// get block number in last snapshot, if exists
		var snapBlkNum uint64
		var cc raftpb.ConfState
		if s := storage.Snapshot(); !raft.IsEmptySnap(s) {
			b := protoutil.UnmarshalBlockOrPanic(s.Data)
			snapBlkNum = b.Header.Number
			cc = s.Metadata.ConfState
		}*/

	b := support.Block(support.Height() - 1)
	if b == nil {
		return nil, errors.Errorf("failed to get last block")
	}

	c := &Chain{
		configurator:      conf,
		rpc:               rpc,
		channelID:         support.ChannelID(),
		MirBFTID:          opts.MirBFTID,
		submitC:           make(chan *submit),
		applyC:            make(chan apply),
		haltC:             make(chan struct{}),
		doneC:             make(chan struct{}),
		startC:            make(chan struct{}),
		snapC:             make(chan *raftpb.Snapshot),
		errorC:            make(chan struct{}),
		observeC:          observeC,
		pendingBatches:    make(map[uint64]*msgs.QEntry),
		support:           support,
		fresh:             fresh,
		appliedIndex:      opts.BlockMetadata.MirbftIndex,
		lastBlock:         b,
		createPuller:      f,
		clock:             opts.Clock,
		haltCallback:      haltCallback,
		consensusRelation: types.ConsensusRelationConsenter,
		status:            types.StatusActive,
		Metrics: &Metrics{
			ClusterSize:             opts.Metrics.ClusterSize.With("channel", support.ChannelID()),
			IsLeader:                opts.Metrics.IsLeader.With("channel", support.ChannelID()),
			ActiveNodes:             opts.Metrics.ActiveNodes.With("channel", support.ChannelID()),
			CommittedBlockNumber:    opts.Metrics.CommittedBlockNumber.With("channel", support.ChannelID()),
			SnapshotBlockNumber:     opts.Metrics.SnapshotBlockNumber.With("channel", support.ChannelID()),
			LeaderChanges:           opts.Metrics.LeaderChanges.With("channel", support.ChannelID()),
			ProposalFailures:        opts.Metrics.ProposalFailures.With("channel", support.ChannelID()),
			DataPersistDuration:     opts.Metrics.DataPersistDuration.With("channel", support.ChannelID()),
			NormalProposalsReceived: opts.Metrics.NormalProposalsReceived.With("channel", support.ChannelID()),
			ConfigProposalsReceived: opts.Metrics.ConfigProposalsReceived.With("channel", support.ChannelID()),
		},
		logger:         lg,
		opts:           opts,
		CryptoProvider: cryptoProvider,
	}

	// Sets initial values for metrics
	c.Metrics.ClusterSize.Set(float64(len(c.opts.BlockMetadata.ConsenterIds)))
	c.Metrics.IsLeader.Set(float64(0)) // all nodes start out as followers
	c.Metrics.ActiveNodes.Set(float64(0))
	c.Metrics.CommittedBlockNumber.Set(float64(c.lastBlock.Header.Number))
	c.Metrics.SnapshotBlockNumber.Set(float64(c.lastSnapBlockNum))

	// DO NOT use Applied option in config, see https://github.com/etcd-io/etcd/issues/10217
	// We guard against replay of written blocks with `appliedIndex` instead.

	config := &mirbft.Config{
		Logger:               &MirBFTLogger{c.logger},
		BatchSize:            support.SharedConfig().BatchSize().MaxMessageCount,
		HeartbeatTicks:       opts.HeartbeatTicks,
		SuspectTicks:         opts.SuspectTicks,
		NewEpochTimeoutTicks: opts.NewEpochTimeoutTicks,
		BufferSize:           opts.BufferSize,
	}

	disseminator := &Disseminator{RPC: c.rpc}
	disseminator.UpdateMetadata(nil) // initialize
	c.ActiveNodes.Store([]uint64{})

	c.Node = &node{
		chainID:     c.channelID,
		chain:       c,
		logger:      c.logger,
		metrics:     c.Metrics,
		rpc:         disseminator,
		config:      config,
		WALDir:      opts.WALDir,
		ReqStoreDir: opts.ReqStoreDir,
		clock:       c.clock,
		metadata:    c.opts.BlockMetadata,
	}

	return c, nil
}

// Start instructs the orderer to begin serving the chain and keep it current.
func (c *Chain) Start() {
	c.logger.Infof("Starting MirBFT node")

	if err := c.configureComm(); err != nil {
		c.logger.Errorf("Failed to start chain, aborting: +%v", err)
		close(c.doneC)
		return
	}

	isJoin := c.support.Height() > 1
	if isJoin && c.opts.MigrationInit {
		isJoin = false
		c.logger.Infof("Consensus-type migration detected, starting new mirbft node on an existing channel; height=%d", c.support.Height())
	}
	c.Node.start(c.fresh, isJoin)

	close(c.startC)

	go c.run()
}

// Order submits normal type transactions for ordering.
func (c *Chain) Order(env *common.Envelope, configSeq uint64) error {
	c.Metrics.NormalProposalsReceived.Add(1)
	return c.Submit(&orderer.SubmitRequest{LastValidationSeq: configSeq, Payload: env, Channel: c.channelID}, 0)
}

// Configure submits config type transactions for ordering.
func (c *Chain) Configure(env *common.Envelope, configSeq uint64) error {
	c.Metrics.ConfigProposalsReceived.Add(1)
	return c.Submit(&orderer.SubmitRequest{LastValidationSeq: configSeq, Payload: env, Channel: c.channelID}, 0)
}

// WaitReady blocks when the chain:
// - is catching up with other nodes using snapshot
//
// In any other case, it returns right away.
func (c *Chain) WaitReady() error {
	if err := c.isRunning(); err != nil {
		return err
	}

	return nil
}

// Errored returns a channel that closes when the chain stops.
func (c *Chain) Errored() <-chan struct{} {
	c.errorCLock.RLock()
	defer c.errorCLock.RUnlock()
	return c.errorC
}

// Halt stops the chain.
func (c *Chain) Halt() {
	c.stop()
}

func (c *Chain) stop() bool {
	select {
	case <-c.startC:
	default:
		c.logger.Warn("Attempted to halt a chain that has not started")
		return false
	}

	select {
	case c.haltC <- struct{}{}:
	case <-c.doneC:
		return false
	}
	<-c.doneC

	c.statusReportMutex.Lock()
	defer c.statusReportMutex.Unlock()
	c.status = types.StatusInactive

	return true
}

// halt stops the chain and calls the haltCallback function, which allows the
// chain to transfer responsibility to a follower or the inactive chain registry when a chain
// discovers it is no longer a member of a channel.
func (c *Chain) halt() {
	if stopped := c.stop(); !stopped {
		c.logger.Info("This node was stopped, the haltCallback will not be called")
		return
	}
	if c.haltCallback != nil {
		c.haltCallback() // Must be invoked WITHOUT any internal lock

		c.statusReportMutex.Lock()
		defer c.statusReportMutex.Unlock()

		// If the haltCallback registers the chain in to the inactive chain registry (i.e., system channel exists) then
		// this is the correct consensusRelation. If the haltCallback transfers responsibility to a follower.Chain, then
		// this chain is about to be GC anyway. The new follower.Chain replacing this one will report the correct
		// StatusReport.
		c.consensusRelation = types.ConsensusRelationConfigTracker
	}
}

func (c *Chain) isRunning() error {
	select {
	case <-c.startC:
	default:
		return errors.Errorf("chain is not started")
	}

	select {
	case <-c.doneC:
		return errors.Errorf("chain is stopped")
	default:
	}

	return nil
}

// Consensus passes the given ConsensusRequest message to the mirbft.Node instance
func (c *Chain) Consensus(req *orderer.ConsensusRequest, sender uint64) error {
	if err := c.isRunning(); err != nil {
		return err
	}

	stepMsg := &msgs.Msg{}
	if err := proto.Unmarshal(req.Payload, stepMsg); err != nil {
		return fmt.Errorf("failed to unmarshal StepRequest payload to Raft Message: %s", err)
	}

	// Check if the request is a forwarded transaction
	switch t := stepMsg.Type.(type) {
	case *msgs.Msg_ForwardRequest:
		// If this forwarded request has no acknowledgement
		// then it has only been sent to a node by a Fabric application
		// and then forwarded to at least f+1 nodes
		if t.ForwardRequest.RequestAck == nil {
			forwardedReq := &orderer.SubmitRequest{}
			if err := proto.Unmarshal(t.ForwardRequest.RequestData, forwardedReq); err != nil {
				return fmt.Errorf("failed to unmarshal ForwardedRequest payload to SubmitRequest: %s", err)
			}
			if err := c.checkMsg(forwardedReq); err != nil {
				return err
			}
			return c.proposeMsg(forwardedReq, sender)
		}
	}

	if err := c.Node.Step(context.TODO(), sender, stepMsg); err != nil {
		return fmt.Errorf("failed to process Mir-BFT Step message: %s", err)
	}

	if len(req.Metadata) == 0 || atomic.LoadUint64(&c.lastKnownLeader) != sender { // ignore metadata from non-leader
		return nil
	}

	clusterMetadata := &hlmirbft.ClusterMetadata{}
	if err := proto.Unmarshal(req.Metadata, clusterMetadata); err != nil {
		return errors.Errorf("failed to unmarshal ClusterMetadata: %s", err)
	}

	c.Metrics.ActiveNodes.Set(float64(len(clusterMetadata.ActiveNodes)))
	c.ActiveNodes.Store(clusterMetadata.ActiveNodes)

	return nil
}

// Submit forwards the incoming request to all nodes via the transport mechanism
func (c *Chain) Submit(req *orderer.SubmitRequest, sender uint64) error {

	if err := c.isRunning(); err != nil {
		c.Metrics.ProposalFailures.Add(1)
		return err
	}

	reqBytes := protoutil.MarshalOrPanic(req)
	for nodeID, _ := range c.opts.Consenters {
		if nodeID != c.MirBFTID {
			forwardedReq := &msgs.Msg{Type: &msgs.Msg_ForwardRequest{ForwardRequest: &msgs.ForwardRequest{RequestData: reqBytes, RequestAck: nil}}}
			forwardedReqBytes := protoutil.MarshalOrPanic(forwardedReq)
			err := c.Node.rpc.SendConsensus(nodeID, &orderer.ConsensusRequest{Channel: c.channelID, Payload: forwardedReqBytes})
			if err != nil {
				c.logger.Warnf("Failed to broadcast Message to Node : %d ", nodeID)
				return err
			}
		}
	}

	if err := c.checkMsg(req); err != nil {
		return err
	}

	//This request was sent by a Fabric application
	return c.proposeMsg(req, c.MirBFTID)
}

type apply struct {
	entries []raftpb.Entry
	soft    *raft.SoftState
}

func isCandidate(state raft.StateType) bool {
	return state == raft.StatePreCandidate || state == raft.StateCandidate
}

func (c *Chain) run() {

}

func (c *Chain) writeBlock(block *common.Block) {
	if block.Header.Number > c.lastBlock.Header.Number+1 {
		c.logger.Panicf("Got block [%d], expect block [%d]", block.Header.Number, c.lastBlock.Header.Number+1)
	} else if block.Header.Number < c.lastBlock.Header.Number+1 {
		c.logger.Infof("Got block [%d], expect block [%d], this node was forced to catch up", block.Header.Number, c.lastBlock.Header.Number+1)
		return
	}

	if c.blockInflight > 0 {
		c.blockInflight-- // only reduce on leader
	}
	c.lastBlock = block

	c.logger.Infof("Writing block [%d] to ledger", block.Header.Number)

	c.mirbftMetadataLock.Lock()
	c.appliedIndex++
	c.opts.BlockMetadata.MirbftIndex = c.appliedIndex

	m := protoutil.MarshalOrPanic(c.opts.BlockMetadata)
	c.mirbftMetadataLock.Unlock()

	c.support.WriteBlock(block, m)


}
//JIRA FLY2-103 :Function to get the config metadata from envelope payload
func(c *Chain) getConfigMetadata(msgPayload []byte) (*hlmirbft.ConfigMetadata, error) {
	payload, err := protoutil.UnmarshalPayload(msgPayload)
	if err != nil {
		return nil,err
	}
	// get config update
	configUpdate, err := configtx.UnmarshalConfigUpdateFromPayload(payload)
	if err != nil {
		return nil,err
	}
	return  MetadataFromConfigUpdate(configUpdate)

}

//JIRA FLY2-103 : Generate new network state config
func (c *Chain) getNewNetworkStateConfig(configMetaData *hlmirbft.ConfigMetadata,newNodeList []uint64) *msgs.NetworkState_Config  {
	nodes := newNodeList
	nodeCount := len(nodes)

	return &msgs.NetworkState_Config{
		Nodes:              nodes,
		MaxEpochLength:     configMetaData.Options.MaxEpochLength,
		CheckpointInterval: configMetaData.Options.CheckpointInterval,
		F:                  int32((nodeCount - 1) / 3),
		NumberOfBuckets:    configMetaData.Options.NumberOfBuckets,
	}
}

//JIRA FLY2-103 : Identify the type of config update and return the config change
func (c *Chain) getUpdatedConfigChange(configMetaData *hlmirbft.ConfigMetadata,currentConsenters , updatedConsenters []*hlmirbft.Consenter) ([]*msgs.Reconfiguration,error){
	var updatedConfig,newNetworkState *msgs.Reconfiguration
	var newNetStateConfig *msgs.NetworkState_Config
	configChangeType := len(currentConsenters) - len(updatedConsenters)
	consenterList := c.opts.BlockMetadata.ConsenterIds
	if configChangeType > 0 {
		newNodeId := uint64(len(currentConsenters)+1)
		updatedConfig.Type = &msgs.Reconfiguration_NewClient_{NewClient: &msgs.Reconfiguration_NewClient{
			Id: newNodeId,
			Width: 100,
		}}
		consenterList = append(consenterList,newNodeId)
	} else if configChangeType < 0 {
		removedConsenter := CompareConsenterList(currentConsenters,updatedConsenters)
		removedConsenterID,ok := GetConsenterId(c.opts.Consenters,removedConsenter)
		if !ok {
			return nil, errors.Errorf("Cannot Retrieve Consenter ID")
		}
		updatedConfig.Type = &msgs.Reconfiguration_RemoveClient{
			RemoveClient: removedConsenterID,
		}
		consenterList = removeNodeID(consenterList,removedConsenterID)
	}

	newNetStateConfig = c.getNewNetworkStateConfig(configMetaData, consenterList)
	newNetworkState.Type = &msgs.Reconfiguration_NewConfig{
		NewConfig: newNetStateConfig,
	}

	return  []*msgs.Reconfiguration{updatedConfig,newNetworkState} , nil

}
//JIRA FLY2-103 : Process the config Metadata
func (c *Chain) processReconfiguration(configMetaData *hlmirbft.ConfigMetadata)([]*msgs.Reconfiguration,error){
	var currentConsenters  []*hlmirbft.Consenter
	for  _, value := range c.opts.Consenters {
		currentConsenters = append(currentConsenters, value)
	}
	updatedConsenters := configMetaData.Consenters
	return c.getUpdatedConfigChange(configMetaData,currentConsenters,updatedConsenters)

}



// Checks the envelope in the `msg` content. SubmitRequest.
// Returns
//   -- err error; the error encountered, if any.
// It takes care of the revalidation of messages if the config sequence has advanced.

//JIRA FLY2-57 - proposed changes -> adapted in JIRA FLY2-94
func (c *Chain) checkMsg(msg *orderer.SubmitRequest) (err error) {
	seq := c.support.Sequence()

	if msg.LastValidationSeq < seq {
		c.logger.Warnf("Normal message was validated against %d, although current config seq has advanced (%d)", msg.LastValidationSeq, seq)
	
		//JIRA FLY2-103 : Check msg type
		if c.isConfig(msg.Payload) {

			//JIRA FLY2-103 : get config Metadata from envelope payload
			configMetaData, err := c.getConfigMetadata(msg.Payload.Payload)
			if err != nil {
				return errors.Errorf("bad normal message: %s", err)
			}

			//JIRA FLY2-103 : get the reconfiguration
			reconfig,err := c.processReconfiguration(configMetaData)
			if err != nil {
				return errors.Errorf("Cannot Generate Reconfiguration Data: %s", err)
			}
			//JIRA FLY2-103 : append reconfiguration to c.Node.PendingReconfigurations
			c.Node.PendingReconfigurations = append(c.Node.PendingReconfigurations, reconfig)
		}
		if _, err := c.support.ProcessNormalMsg(msg.Payload); err != nil {
			c.Metrics.ProposalFailures.Add(1)
			return errors.Errorf("bad normal message: %s", err)
		}
	}

	return nil
}

//FLY2-57 - Proposed Change: New function to propose normal messages to node -> adapted in JIRA FLY2-94
func (c *Chain) proposeMsg(msg *orderer.SubmitRequest, sender uint64) (err error) {
	clientID := sender
	proposer := c.Node.Client(clientID)
	//Incrementation of the reqNo of a client should only ever be caused by the node the client belongs to
	reqNo, err := proposer.NextReqNo()

	if err != nil {
		return errors.Errorf("failed to generate next request number")
	}

	//FLY2-48-proposed change:In apply function,Block generation requires *Common.Envelope rather than payload data byte .*Common.Envelope helps to identify request id config or not
<<<<<<< HEAD
	data, err := proto.Marshal(msg.Payload)
=======

	data, err := proto.Marshal(msg.Payload)

>>>>>>> cd616041
	if err != nil {
		return errors.Errorf("Cannot marshal payload")
	}
	req := &msgs.Request{
		ClientId: clientID,
		ReqNo:    reqNo,
		Data:     data,
	}

	reqBytes, err := proto.Marshal(req)

	if err != nil {
		return errors.Errorf("Cannot marshal Message : %s", err)
	}

	err = proposer.Propose(context.Background(), reqNo, reqBytes)

	if err != nil {
		return errors.WithMessagef(err, "failed to propose message to client %d", clientID)
	}

	return nil

}

func (c *Chain) propose(ch chan<- *common.Block, bc *blockCreator, batches ...[]*common.Envelope) {
	for _, batch := range batches {
		b := bc.createNextBlock(batch)
		c.logger.Infof("Created block [%d], there are %d blocks in flight", b.Header.Number, c.blockInflight)

		select {
		case ch <- b:
		default:
			c.logger.Panic("Programming error: limit of in-flight blocks does not properly take effect or block is proposed by follower")
		}

		// if it is config block, then we should wait for the commit of the block
		if protoutil.IsConfigBlock(b) {
			c.configInflight = true
		}

		c.blockInflight++
	}
}

func (c *Chain) catchUp(snap *raftpb.Snapshot) error {
	b, err := protoutil.UnmarshalBlock(snap.Data)
	if err != nil {
		return errors.Errorf("failed to unmarshal snapshot data to block: %s", err)
	}

	if c.lastBlock.Header.Number >= b.Header.Number {
		c.logger.Warnf("Snapshot is at block [%d], local block number is %d, no sync needed", b.Header.Number, c.lastBlock.Header.Number)
		return nil
	} else if b.Header.Number == c.lastBlock.Header.Number+1 {
		c.logger.Infof("The only missing block [%d] is encapsulated in snapshot, committing it to shortcut catchup process", b.Header.Number)
		c.commitBlock(b)
		c.lastBlock = b
		return nil
	}

	puller, err := c.createPuller()
	if err != nil {
		return errors.Errorf("failed to create block puller: %s", err)
	}
	defer puller.Close()

	next := c.lastBlock.Header.Number + 1

	c.logger.Infof("Catching up with snapshot taken at block [%d], starting from block [%d]", b.Header.Number, next)

	for next <= b.Header.Number {
		block := puller.PullBlock(next)
		if block == nil {
			return errors.Errorf("failed to fetch block [%d] from cluster", next)
		}
		c.commitBlock(block)
		c.lastBlock = block
		next++
	}

	c.logger.Infof("Finished syncing with cluster up to and including block [%d]", b.Header.Number)
	return nil
}

func (c *Chain) commitBlock(block *common.Block) {

}

func (c *Chain) detectConfChange(block *common.Block) *MembershipChanges {

	return &MembershipChanges{
		NewBlockMetadata: nil,
		NewConsenters:    nil,
		AddedNodes:       nil,
		RemovedNodes:     nil,
		ConfChange:       nil,
		RotatedNode:      0,
	}
}

// TODO(harry_knight) Will have to be adapted for hlmirbft as a block is written in this method (line 1047).
// 	Unsure if equivalent ApplyConfChange method exists.
func (c *Chain) apply(ents []raftpb.Entry) {

}

func (c *Chain) isConfig(env *common.Envelope) bool {
	h, err := protoutil.ChannelHeader(env)
	if err != nil {
		c.logger.Panicf("failed to extract channel header from envelope")
	}

	return h.Type == int32(common.HeaderType_CONFIG) || h.Type == int32(common.HeaderType_ORDERER_TRANSACTION)
}

func (c *Chain) configureComm() error {
	// Reset unreachable map when communication is reconfigured
	c.Node.unreachableLock.Lock()
	c.Node.unreachable = make(map[uint64]struct{})
	c.Node.unreachableLock.Unlock()

	nodes, err := c.remotePeers()
	if err != nil {
		return err
	}

	c.configurator.Configure(c.channelID, nodes)
	return nil
}

func (c *Chain) remotePeers() ([]cluster.RemoteNode, error) {
	c.mirbftMetadataLock.RLock()
	defer c.mirbftMetadataLock.RUnlock()

	var nodes []cluster.RemoteNode
	for MirBFTID, consenter := range c.opts.Consenters {
		// No need to know yourself
		if MirBFTID == c.MirBFTID {
			continue
		}
		serverCertAsDER, err := pemToDER(consenter.ServerTlsCert, MirBFTID, "server", c.logger)
		if err != nil {
			return nil, errors.WithStack(err)
		}
		clientCertAsDER, err := pemToDER(consenter.ClientTlsCert, MirBFTID, "client", c.logger)
		if err != nil {
			return nil, errors.WithStack(err)
		}
		nodes = append(nodes, cluster.RemoteNode{
			ID:            MirBFTID,
			Endpoint:      fmt.Sprintf("%s:%d", consenter.Host, consenter.Port),
			ServerTLSCert: serverCertAsDER,
			ClientTLSCert: clientCertAsDER,
		})
	}
	return nodes, nil
}

func pemToDER(pemBytes []byte, id uint64, certType string, logger *flogging.FabricLogger) ([]byte, error) {
	bl, _ := pem.Decode(pemBytes)
	if bl == nil {
		logger.Errorf("Rejecting PEM block of %s TLS cert for node %d, offending PEM is: %s", certType, id, string(pemBytes))
		return nil, errors.Errorf("invalid PEM block")
	}
	return bl.Bytes, nil
}

// writeConfigBlock writes configuration blocks into the ledger in
// addition extracts updates about raft replica set and if there
// are changes updates cluster membership as well
func (c *Chain) writeConfigBlock(block *common.Block) {
	c.mirbftMetadataLock.Lock()
	c.appliedIndex++
	c.opts.BlockMetadata.MirbftIndex = c.appliedIndex
	m := protoutil.MarshalOrPanic(c.opts.BlockMetadata)
	c.mirbftMetadataLock.Unlock()
	c.support.WriteConfigBlock(block, m)
	c.lastBlock = block

}

// getInFlightConfChange returns ConfChange in-flight if any.
// It returns confChangeInProgress if it is not nil. Otherwise
// it returns ConfChange from the last committed block (might be nil).
func (c *Chain) getInFlightConfChange() {

}

// newMetadata extract config metadata from the configuration block
func (c *Chain) newConfigMetadata(block *common.Block) *hlmirbft.ConfigMetadata {
	metadata, err := ConsensusMetadataFromConfigBlock(block)
	if err != nil {
		c.logger.Panicf("error reading consensus metadata: %s", err)
	}
	return metadata
}

// ValidateConsensusMetadata determines the validity of a
// ConsensusMetadata update during config updates on the channel.
func (c *Chain) ValidateConsensusMetadata(oldOrdererConfig, newOrdererConfig channelconfig.Orderer, newChannel bool) error {
	if newOrdererConfig == nil {
		c.logger.Panic("Programming Error: ValidateConsensusMetadata called with nil new channel config")
		return nil
	}

	// metadata was not updated
	if newOrdererConfig.ConsensusMetadata() == nil {
		return nil
	}

	if oldOrdererConfig == nil {
		c.logger.Panic("Programming Error: ValidateConsensusMetadata called with nil old channel config")
		return nil
	}

	if oldOrdererConfig.ConsensusMetadata() == nil {
		c.logger.Panic("Programming Error: ValidateConsensusMetadata called with nil old metadata")
		return nil
	}

	oldMetadata := &hlmirbft.ConfigMetadata{}
	if err := proto.Unmarshal(oldOrdererConfig.ConsensusMetadata(), oldMetadata); err != nil {
		c.logger.Panicf("Programming Error: Failed to unmarshal old hlmirbft consensus metadata: %v", err)
	}

	newMetadata := &hlmirbft.ConfigMetadata{}
	if err := proto.Unmarshal(newOrdererConfig.ConsensusMetadata(), newMetadata); err != nil {
		return errors.Wrap(err, "failed to unmarshal new hlmirbft metadata configuration")
	}

	verifyOpts, err := createX509VerifyOptions(newOrdererConfig)
	if err != nil {
		return errors.Wrapf(err, "failed to create x509 verify options from old and new orderer config")
	}

	if err := VerifyConfigMetadata(newMetadata, verifyOpts); err != nil {
		return errors.Wrap(err, "invalid new config metadata")
	}

	if newChannel {
		// check if the consenters are a subset of the existing consenters (system channel consenters)
		set := ConsentersToMap(oldMetadata.Consenters)
		for _, c := range newMetadata.Consenters {
			if !set.Exists(c) {
				return errors.New("new channel has consenter that is not part of system consenter set")
			}
		}
		return nil
	}

	// create the dummy parameters for ComputeMembershipChanges
	c.mirbftMetadataLock.RLock()
	dummyOldBlockMetadata := proto.Clone(c.opts.BlockMetadata).(*hlmirbft.BlockMetadata)
	c.mirbftMetadataLock.RUnlock()

	dummyOldConsentersMap := CreateConsentersMap(dummyOldBlockMetadata, oldMetadata)
	// TODO(harrymknight) Possible Optimisation: Mir allows for complete reconfiguration i.e. add/remove
	//  multiple orderer nodes at a time. Check if current restriction (only remove/add one orderer node at a time)
	//  is imposed by Raft or Fabric.
	changes, err := ComputeMembershipChanges(dummyOldBlockMetadata, dummyOldConsentersMap, newMetadata.Consenters)
	if err != nil {
		return err
	}

	// new config metadata was verified above. Additionally need to check new consenters for certificates expiration
	for _, c := range changes.AddedNodes {
		if err := validateConsenterTLSCerts(c, verifyOpts, false); err != nil {
			return errors.Wrapf(err, "consenter %s:%d has invalid certificates", c.Host, c.Port)
		}
	}

	//TODO(harrymknight) Possibly remove c.ActiveNodes field from Metrics

	if changes.UnacceptableQuorumLoss() {
		return errors.Errorf("only %d out of a required 4 nodes are provided, configuration will result in quorum loss", len(changes.NewConsenters))
	}

	return nil
}

// StatusReport returns the ConsensusRelation & Status
func (c *Chain) StatusReport() (types.ConsensusRelation, types.Status) {
	c.statusReportMutex.Lock()
	defer c.statusReportMutex.Unlock()

	return c.consensusRelation, c.status
}

func (c *Chain) suspectEviction() bool {
	if c.isRunning() != nil {
		return false
	}

	return atomic.LoadUint64(&c.lastKnownLeader) == uint64(0)
}

func (c *Chain) newEvictionSuspector() *evictionSuspector {
	consenterCertificate := &ConsenterCertificate{
		Logger:               c.logger,
		ConsenterCertificate: c.opts.Cert,
		CryptoProvider:       c.CryptoProvider,
	}

	return &evictionSuspector{
		amIInChannel:               consenterCertificate.IsConsenterOfChannel,
		evictionSuspicionThreshold: 0,
		writeBlock:                 c.support.Append,
		createPuller:               c.createPuller,
		height:                     c.support.Height,
		triggerCatchUp:             c.triggerCatchup,
		logger:                     c.logger,
		halt: func() {
			c.halt()
		},
	}
}

func (c *Chain) triggerCatchup(sn *raftpb.Snapshot) {
	select {
	case c.snapC <- sn:
	case <-c.doneC:
	}
}

//JIRA FLY2-48 proposed changes: fetch request from request store
func (c *Chain) fetchRequest(ack *msgs.RequestAck) (*msgs.Request, error) {

	reqByte, err := c.Node.ReqStore.GetRequest(ack)
	if err != nil {
		return nil, errors.WithMessage(err, "Cannot Fetch Request")
	}
	if reqByte == nil {
		return nil, errors.Errorf("reqstore should have request if we are committing it")
	}
	reqMsg := &msgs.Request{}
	err = proto.Unmarshal(reqByte, reqMsg)
	if err != nil {
		return nil, errors.WithMessage(err, "Cannot Unmarshal Request")
	}
	return reqMsg, nil
}

//FLY2-48 proposed changes
// - convert batches to block and write to the ledger
func (c *Chain) processBatch(batch *msgs.QEntry) error {
	var envs []*common.Envelope
	for _, requestAck := range batch.Requests {
		reqMsg, err := c.fetchRequest(requestAck)
		if err != nil {
			return errors.WithMessage(err, "Cannot fetch request from Request Store")
		}
		env, err := protoutil.UnmarshalEnvelope(reqMsg.Data)
		if err != nil {
			return errors.WithMessage(err, "Cannot Unmarshal Request Data")
		}
		if c.isConfig(env) {
			configBlock := c.CreateBlock([]*common.Envelope{env})
			c.writeConfigBlock(configBlock)
		} else {
<<<<<<< HEAD
			envs = append(envs, env)
		}
	}
	if len(envs) != 0 {
=======
      
			envs = append(envs,env)
      
		}

}
if len(envs)!=0 {
>>>>>>> cd616041
		block := c.CreateBlock(envs)
		c.writeBlock(block)
}


	return nil
}

//JIRA FLY2-48 proposed changes:Write block in accordance with the sequence number
func (c *Chain) Apply(batch *msgs.QEntry) error {
	c.pendingBatches[batch.SeqNo] = batch
	index := 0 // Review comment change to rpelace append by index.
	seqNumbers := make([]uint64, len(c.pendingBatches))
	for k := range c.pendingBatches {
		seqNumbers[index] = k
		index++
	}
	sort.SliceStable(seqNumbers, func(i, j int) bool { return seqNumbers[i] < seqNumbers[j] })
	for i := 0; i < len(seqNumbers); i++ {
		if c.Node.LastCommittedSeqNo+1 != seqNumbers[i] {
			break
		}
		err := c.processBatch(c.pendingBatches[seqNumbers[i]])
		if err != nil {
			return errors.WithMessage(err, "Batch Processing Error")
		}
		delete(c.pendingBatches, seqNumbers[i])
		c.Node.LastCommittedSeqNo++
	}

	return nil
}

//FLY2-48 proposed changes
//	- create Blocks
func (c *Chain) CreateBlock(envs []*common.Envelope) *common.Block {
	bc := &blockCreator{
		hash:   protoutil.BlockHeaderHash(c.lastBlock.Header),
		number: c.lastBlock.Header.Number,
		logger: c.logger,
	}
	return bc.createNextBlock(envs)
}


//JIRA FLY2-66 proposed changes:Implemented the Snap Function
func (c *Chain) Snap(networkConfig *msgs.NetworkState_Config, clientsState []*msgs.NetworkState_Client) ([]byte, []*msgs.Reconfiguration, error) {
	
	pr := c.Node.PendingReconfigurations
	
	c.Node.PendingReconfigurations = nil

	data, err := proto.Marshal(&msgs.NetworkState{
		Config:                  networkConfig,
		Clients:                 clientsState,
		PendingReconfigurations: pr[0],
	})
	if err != nil {

		return nil, nil, errors.WithMessage(err, "could not marsshal network state")

	}

	c.Node.CheckpointSeqNo++


	countValue := make([]byte, 8)

	binary.BigEndian.PutUint64(countValue, uint64(c.Node.CheckpointSeqNo))

	networkStates := append(countValue, data...)

	err = c.Node.PersistSnapshot(c.Node.CheckpointSeqNo, networkStates)

	if err != nil {

		c.logger.Panicf("error while snap persist : %s", err)

	}

	return networkStates, pr[0], nil
	
}

//JIRA FLY2-58 proposed changes:Implemented the TransferTo Function
func (c *Chain) TransferTo(seqNo uint64, snap []byte) (*msgs.NetworkState, error) {

	networkState := &msgs.NetworkState{}

	checkSeqNo := snap[:8] //get the sequence number of the snap

	snapShot, err := c.Node.ReadSnapFiles(binary.BigEndian.Uint64(checkSeqNo), c.opts.SnapDir)

	if err != nil {

		return nil, err
	}

	if err := proto.Unmarshal(snapShot[8:], networkState); err != nil {

		return nil, err

	}

	return networkState, nil
}<|MERGE_RESOLUTION|>--- conflicted
+++ resolved
@@ -661,7 +661,7 @@
 
 	if msg.LastValidationSeq < seq {
 		c.logger.Warnf("Normal message was validated against %d, although current config seq has advanced (%d)", msg.LastValidationSeq, seq)
-	
+
 		//JIRA FLY2-103 : Check msg type
 		if c.isConfig(msg.Payload) {
 
@@ -700,13 +700,9 @@
 	}
 
 	//FLY2-48-proposed change:In apply function,Block generation requires *Common.Envelope rather than payload data byte .*Common.Envelope helps to identify request id config or not
-<<<<<<< HEAD
+
 	data, err := proto.Marshal(msg.Payload)
-=======
-
-	data, err := proto.Marshal(msg.Payload)
-
->>>>>>> cd616041
+
 	if err != nil {
 		return errors.Errorf("Cannot marshal payload")
 	}
@@ -1031,35 +1027,33 @@
 	case <-c.doneC:
 	}
 }
-
 //JIRA FLY2-48 proposed changes: fetch request from request store
-func (c *Chain) fetchRequest(ack *msgs.RequestAck) (*msgs.Request, error) {
+func (c *Chain) fetchRequest(ack *msgs.RequestAck) (*msgs.Request,error){
 
 	reqByte, err := c.Node.ReqStore.GetRequest(ack)
 	if err != nil {
 		return nil, errors.WithMessage(err, "Cannot Fetch Request")
 	}
 	if reqByte == nil {
-		return nil, errors.Errorf("reqstore should have request if we are committing it")
+		return nil,errors.Errorf("reqstore should have request if we are committing it")
 	}
 	reqMsg := &msgs.Request{}
-	err = proto.Unmarshal(reqByte, reqMsg)
-	if err != nil {
-		return nil, errors.WithMessage(err, "Cannot Unmarshal Request")
-	}
-	return reqMsg, nil
-}
-
+	err = proto.Unmarshal(reqByte,reqMsg)
+	if err != nil {
+		return nil,errors.WithMessage(err, "Cannot Unmarshal Request")
+	}
+	return reqMsg,nil
+}
 //FLY2-48 proposed changes
 // - convert batches to block and write to the ledger
-func (c *Chain) processBatch(batch *msgs.QEntry) error {
+func (c *Chain) processBatch( batch *msgs.QEntry) error{
 	var envs []*common.Envelope
 	for _, requestAck := range batch.Requests {
-		reqMsg, err := c.fetchRequest(requestAck)
+		reqMsg,err := c.fetchRequest(requestAck)
 		if err != nil {
 			return errors.WithMessage(err, "Cannot fetch request from Request Store")
 		}
-		env, err := protoutil.UnmarshalEnvelope(reqMsg.Data)
+		env,err:= protoutil.UnmarshalEnvelope(reqMsg.Data)
 		if err != nil {
 			return errors.WithMessage(err, "Cannot Unmarshal Request Data")
 		}
@@ -1067,20 +1061,13 @@
 			configBlock := c.CreateBlock([]*common.Envelope{env})
 			c.writeConfigBlock(configBlock)
 		} else {
-<<<<<<< HEAD
-			envs = append(envs, env)
-		}
-	}
-	if len(envs) != 0 {
-=======
-      
+
 			envs = append(envs,env)
-      
+
 		}
 
 }
 if len(envs)!=0 {
->>>>>>> cd616041
 		block := c.CreateBlock(envs)
 		c.writeBlock(block)
 }
@@ -1088,27 +1075,28 @@
 
 	return nil
 }
+
 
 //JIRA FLY2-48 proposed changes:Write block in accordance with the sequence number
 func (c *Chain) Apply(batch *msgs.QEntry) error {
 	c.pendingBatches[batch.SeqNo] = batch
-	index := 0 // Review comment change to rpelace append by index.
+	index := 0  // Review comment change to rpelace append by index.
 	seqNumbers := make([]uint64, len(c.pendingBatches))
 	for k := range c.pendingBatches {
 		seqNumbers[index] = k
 		index++
 	}
 	sort.SliceStable(seqNumbers, func(i, j int) bool { return seqNumbers[i] < seqNumbers[j] })
-	for i := 0; i < len(seqNumbers); i++ {
-		if c.Node.LastCommittedSeqNo+1 != seqNumbers[i] {
-			break
-		}
-		err := c.processBatch(c.pendingBatches[seqNumbers[i]])
-		if err != nil {
-			return errors.WithMessage(err, "Batch Processing Error")
-		}
-		delete(c.pendingBatches, seqNumbers[i])
-		c.Node.LastCommittedSeqNo++
+	for i:=0;i<len(seqNumbers);i++{
+			if c.Node.LastCommittedSeqNo+1 != seqNumbers[i] {
+				break
+			}
+			err := c.processBatch(c.pendingBatches[seqNumbers[i]])
+			if err != nil {
+			    return errors.WithMessage(err, "Batch Processing Error")
+			}
+			delete(c.pendingBatches, seqNumbers[i])
+			c.Node.LastCommittedSeqNo++
 	}
 
 	return nil
@@ -1128,9 +1116,9 @@
 
 //JIRA FLY2-66 proposed changes:Implemented the Snap Function
 func (c *Chain) Snap(networkConfig *msgs.NetworkState_Config, clientsState []*msgs.NetworkState_Client) ([]byte, []*msgs.Reconfiguration, error) {
-	
+
 	pr := c.Node.PendingReconfigurations
-	
+
 	c.Node.PendingReconfigurations = nil
 
 	data, err := proto.Marshal(&msgs.NetworkState{
@@ -1138,6 +1126,7 @@
 		Clients:                 clientsState,
 		PendingReconfigurations: pr[0],
 	})
+
 	if err != nil {
 
 		return nil, nil, errors.WithMessage(err, "could not marsshal network state")
@@ -1162,7 +1151,7 @@
 	}
 
 	return networkStates, pr[0], nil
-	
+
 }
 
 //JIRA FLY2-58 proposed changes:Implemented the TransferTo Function
