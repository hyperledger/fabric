/*
Copyright IBM Corp. All Rights Reserved.
SPDX-License-Identifier: Apache-2.0
*/

package hlmirbft

import (
	"context"
	"encoding/binary"
	"encoding/pem"
	"fmt"
	"sync"
	"sync/atomic"
	"time"

	"github.com/fly2plan/fabric-protos-go/orderer/hlmirbft"
	"github.com/hyperledger-labs/mirbft"
	"github.com/hyperledger-labs/mirbft/pkg/pb/msgs"
	pb "github.com/hyperledger-labs/mirbft/pkg/pb/msgs"
	"code.cloudfoundry.org/clock"
	"github.com/golang/protobuf/proto"
	"github.com/hyperledger/fabric-protos-go/common"
	"github.com/hyperledger/fabric-protos-go/orderer"
	"github.com/hyperledger/fabric-protos-go/orderer/etcdraft"
	"github.com/hyperledger/fabric/bccsp"
	"github.com/hyperledger/fabric/common/channelconfig"
	"github.com/hyperledger/fabric/common/flogging"
	"github.com/hyperledger/fabric/orderer/common/cluster"
	"github.com/hyperledger/fabric/orderer/common/types"
	"github.com/hyperledger/fabric/orderer/consensus"
	"github.com/hyperledger/fabric/protoutil"
	"github.com/pkg/errors"
	"go.etcd.io/etcd/raft"
	"go.etcd.io/etcd/raft/raftpb"
	"go.etcd.io/etcd/wal"
)

const (
	BYTE = 1 << (10 * iota)
	KILOBYTE
	MEGABYTE
	GIGABYTE
	TERABYTE
)

const (
	// DefaultSnapshotCatchUpEntries is the default number of entries
	// to preserve in memory when a snapshot is taken. This is for
	// slow followers to catch up.
	DefaultSnapshotCatchUpEntries = uint64(4)

	// DefaultSnapshotIntervalSize is the default snapshot interval. It is
	// used if SnapshotIntervalSize is not provided in channel config options.
	// It is needed to enforce snapshot being set.
	DefaultSnapshotIntervalSize = 16 * MEGABYTE

	// DefaultEvictionSuspicion is the threshold that a node will start
	// suspecting its own eviction if it has been leaderless for this
	// period of time.
	DefaultEvictionSuspicion = time.Minute * 10

	// DefaultLeaderlessCheckInterval is the interval that a chain checks
	// its own leadership status.
	DefaultLeaderlessCheckInterval = time.Second * 10

<<<<<<< HEAD
	//JIRA FLY2-57: Prepend flag to check request is forward 
=======
	//JIRA FLY2-64: Prepend flag to check request is forward 
>>>>>>> 13903a14
	ForwardFlag = "@forward/"
)

//go:generate counterfeiter -o mocks/configurator.go . Configurator

// Configurator is used to configure the communication layer
// when the chain starts.
type Configurator interface {
	Configure(channel string, newNodes []cluster.RemoteNode)
}

//go:generate counterfeiter -o mocks/mock_rpc.go . RPC

// RPC is used to mock the transport layer in tests.
type RPC interface {
	SendConsensus(dest uint64, msg *orderer.ConsensusRequest) error
	SendSubmit(dest uint64, request *orderer.SubmitRequest) error
}

//go:generate counterfeiter -o mocks/mock_blockpuller.go . BlockPuller

// BlockPuller is used to pull blocks from other OSN
type BlockPuller interface {
	PullBlock(seq uint64) *common.Block
	HeightsByEndpoints() (map[string]uint64, error)
	Close()
}

// CreateBlockPuller is a function to create BlockPuller on demand.
// It is passed into chain initializer so that tests could mock this.
type CreateBlockPuller func() (BlockPuller, error)

// Options contains all the configurations relevant to the chain.
type Options struct {
	MirBFTID uint64

	Clock clock.Clock

	WALDir               string
	SnapDir              string
	ReqStoreDir          string
	SnapshotIntervalSize uint32

	// This is configurable mainly for testing purpose. Users are not
	// expected to alter this. Instead, DefaultSnapshotCatchUpEntries is used.
	SnapshotCatchUpEntries uint64

	MemoryStorage MemoryStorage
	Logger        *flogging.FabricLogger

	HeartbeatTicks       uint32
	SuspectTicks         uint32
	NewEpochTimeoutTicks uint32
	BufferSize           uint32
	MaxSizePerMsg        uint64

	// BlockMetdata and Consenters should only be modified while under lock
	// of raftMetadataLock
	BlockMetadata *hlmirbft.BlockMetadata
	Consenters    map[uint64]*hlmirbft.Consenter

	// MigrationInit is set when the node starts right after consensus-type migration
	MigrationInit bool

	Metrics *Metrics
	Cert    []byte
}

type submit struct {
	req    *orderer.SubmitRequest
<<<<<<< HEAD
	//leader chan uint64 //JIRA FLY2-57 :No leader required with mirbft.
=======
	//leader chan uint64 //JIRA FLY2-64 :No leader required with mirbft.
>>>>>>> 13903a14
}

type gc struct {
	index uint64
	state raftpb.ConfState
	data  []byte
}

// Chain implements consensus.Chain interface.
type Chain struct {
	configurator Configurator

	rpc RPC

	MirBFTID  uint64
	channelID string

	lastKnownLeader uint64
	ActiveNodes     atomic.Value

	submitC  chan *submit
	applyC   chan apply
	observeC chan<- raft.SoftState // Notifies external observer on leader change (passed in optionally as an argument for tests)
	haltC    chan struct{}         // Signals to goroutines that the chain is halting
	doneC    chan struct{}         // Closes when the chain halts
	startC   chan struct{}         // Closes when the node is started
	snapC    chan *raftpb.Snapshot // Signal to catch up with snapshot
	gcC      chan *gc              // Signal to take snapshot

	errorCLock sync.RWMutex
	errorC     chan struct{} // returned by Errored()

	mirbftMetadataLock   sync.RWMutex
	confChangeInProgress *raftpb.ConfChange
	justElected          bool // this is true when node has just been elected
	configInflight       bool // this is true when there is config block or ConfChange in flight
	blockInflight        int  // number of in flight blocks

	clock clock.Clock // Tests can inject a fake clock

	support consensus.ConsenterSupport

	lastBlock    *common.Block
	appliedIndex uint64

	// needed by snapshotting
	sizeLimit        uint32 // SnapshotIntervalSize in bytes
	accDataSize      uint32 // accumulative data size since last snapshot
	lastSnapBlockNum uint64
	confState        raftpb.ConfState // Etcdraft requires ConfState to be persisted within snapshot

	createPuller CreateBlockPuller // func used to create BlockPuller on demand

	fresh bool // indicate if this is a fresh raft node

	// this is exported so that test can use `Node.Status()` to get raft node status.
	Node *node
	opts Options

	Metrics *Metrics
	logger  *flogging.FabricLogger

	periodicChecker *PeriodicCheck

	haltCallback func()

	statusReportMutex sync.Mutex
	consensusRelation types.ConsensusRelation
	status            types.Status

	// BCCSP instance
	CryptoProvider bccsp.BCCSP
}

type MirBFTLogger struct {
	*flogging.FabricLogger
}

func (ml *MirBFTLogger) Log(level mirbft.LogLevel, text string, args ...interface{}) {
	switch level {
	case mirbft.LevelDebug:
		ml.Debugf(text, args...)
	case mirbft.LevelError:
		ml.Errorf(text, args...)
	case mirbft.LevelInfo:
		ml.Infof(text, args...)
	case mirbft.LevelWarn:
		ml.Warnf(text, args...)
	}
}

// NewChain constructs a chain object.
func NewChain(
	support consensus.ConsenterSupport,
	opts Options,
	conf Configurator,
	rpc RPC,
	cryptoProvider bccsp.BCCSP,
	f CreateBlockPuller,
	haltCallback func(),
	observeC chan<- raft.SoftState,
) (*Chain, error) {
	lg := opts.Logger.With("channel", support.ChannelID(), "node", opts.MirBFTID)

	fresh := !wal.Exist(opts.WALDir)
	/*	//storage, err := CreateStorage(lg, opts.WALDir, opts.SnapDir, opts.MemoryStorage)
		if err != nil {
			return nil, errors.Errorf("failed to restore persisted raft data: %s", err)
		}
		if opts.SnapshotCatchUpEntries == 0 {
			storage.SnapshotCatchUpEntries = DefaultSnapshotCatchUpEntries
		} else {
			storage.SnapshotCatchUpEntries = opts.SnapshotCatchUpEntries
		}
		sizeLimit := opts.SnapshotIntervalSize
		if sizeLimit == 0 {
			sizeLimit = DefaultSnapshotIntervalSize
		}
		// get block number in last snapshot, if exists
		var snapBlkNum uint64
		var cc raftpb.ConfState
		if s := storage.Snapshot(); !raft.IsEmptySnap(s) {
			b := protoutil.UnmarshalBlockOrPanic(s.Data)
			snapBlkNum = b.Header.Number
			cc = s.Metadata.ConfState
		}*/

	b := support.Block(support.Height() - 1)
	if b == nil {
		return nil, errors.Errorf("failed to get last block")
	}

	c := &Chain{
		configurator:      conf,
		rpc:               rpc,
		channelID:         support.ChannelID(),
		MirBFTID:          opts.MirBFTID,
		submitC:           make(chan *submit),
		applyC:            make(chan apply),
		haltC:             make(chan struct{}),
		doneC:             make(chan struct{}),
		startC:            make(chan struct{}),
		snapC:             make(chan *raftpb.Snapshot),
		errorC:            make(chan struct{}),
		gcC:               make(chan *gc),
		observeC:          observeC,
		support:           support,
		fresh:             fresh,
		appliedIndex:      opts.BlockMetadata.RaftIndex,
		lastBlock:         b,
		createPuller:      f,
		clock:             opts.Clock,
		haltCallback:      haltCallback,
		consensusRelation: types.ConsensusRelationConsenter,
		status:            types.StatusActive,
		Metrics: &Metrics{
			ClusterSize:             opts.Metrics.ClusterSize.With("channel", support.ChannelID()),
			IsLeader:                opts.Metrics.IsLeader.With("channel", support.ChannelID()),
			ActiveNodes:             opts.Metrics.ActiveNodes.With("channel", support.ChannelID()),
			CommittedBlockNumber:    opts.Metrics.CommittedBlockNumber.With("channel", support.ChannelID()),
			SnapshotBlockNumber:     opts.Metrics.SnapshotBlockNumber.With("channel", support.ChannelID()),
			LeaderChanges:           opts.Metrics.LeaderChanges.With("channel", support.ChannelID()),
			ProposalFailures:        opts.Metrics.ProposalFailures.With("channel", support.ChannelID()),
			DataPersistDuration:     opts.Metrics.DataPersistDuration.With("channel", support.ChannelID()),
			NormalProposalsReceived: opts.Metrics.NormalProposalsReceived.With("channel", support.ChannelID()),
			ConfigProposalsReceived: opts.Metrics.ConfigProposalsReceived.With("channel", support.ChannelID()),
		},
		logger:         lg,
		opts:           opts,
		CryptoProvider: cryptoProvider,
	}

	// Sets initial values for metrics
	c.Metrics.ClusterSize.Set(float64(len(c.opts.BlockMetadata.ConsenterIds)))
	c.Metrics.IsLeader.Set(float64(0)) // all nodes start out as followers
	c.Metrics.ActiveNodes.Set(float64(0))
	c.Metrics.CommittedBlockNumber.Set(float64(c.lastBlock.Header.Number))
	c.Metrics.SnapshotBlockNumber.Set(float64(c.lastSnapBlockNum))

	// DO NOT use Applied option in config, see https://github.com/etcd-io/etcd/issues/10217
	// We guard against replay of written blocks with `appliedIndex` instead.

	config := &mirbft.Config{
		Logger:               &MirBFTLogger{c.logger},
		BatchSize:            support.SharedConfig().BatchSize().MaxMessageCount,
		HeartbeatTicks:       opts.HeartbeatTicks,
		SuspectTicks:         opts.SuspectTicks,
		NewEpochTimeoutTicks: opts.NewEpochTimeoutTicks,
		BufferSize:           opts.BufferSize,
	}

	disseminator := &Disseminator{RPC: c.rpc}
	disseminator.UpdateMetadata(nil) // initialize
	c.ActiveNodes.Store([]uint64{})

	c.Node = &node{
		chainID:     c.channelID,
		chain:       c,
		logger:      c.logger,
		metrics:     c.Metrics,
		rpc:         disseminator,
		config:      config,
		WALDir:      opts.WALDir,
		ReqStoreDir: opts.ReqStoreDir,
		clock:       c.clock,
		metadata:    c.opts.BlockMetadata,
	}

	return c, nil
}

// Start instructs the orderer to begin serving the chain and keep it current.
func (c *Chain) Start() {
	c.logger.Infof("Starting MirBFT node")

	if err := c.configureComm(); err != nil {
		c.logger.Errorf("Failed to start chain, aborting: +%v", err)
		close(c.doneC)
		return
	}

	isJoin := c.support.Height() > 1
	if isJoin && c.opts.MigrationInit {
		isJoin = false
		c.logger.Infof("Consensus-type migration detected, starting new mirbft node on an existing channel; height=%d", c.support.Height())
	}
	c.Node.start(c.fresh, isJoin)

	close(c.startC)
	close(c.errorC)

	go c.gc()
	go c.run()

}


// Order submits normal type transactions for ordering.
func (c *Chain) Order(env *common.Envelope, configSeq uint64) error {
	c.Metrics.NormalProposalsReceived.Add(1)
	return c.Submit(&orderer.SubmitRequest{LastValidationSeq: configSeq, Payload: env, Channel: c.channelID}, 0)
}

// Configure submits config type transactions for ordering.
func (c *Chain) Configure(env *common.Envelope, configSeq uint64) error {
	c.Metrics.ConfigProposalsReceived.Add(1)
	return c.Submit(&orderer.SubmitRequest{LastValidationSeq: configSeq, Payload: env, Channel: c.channelID}, 0)
}

// WaitReady blocks when the chain:
// - is catching up with other nodes using snapshot
//
// In any other case, it returns right away.
func (c *Chain) WaitReady() error {
	if err := c.isRunning(); err != nil {
		return err
	}

	select {
	case c.submitC <- nil:
	case <-c.doneC:
		return errors.Errorf("chain is stopped")
	}

	return nil
}

// Errored returns a channel that closes when the chain stops.
func (c *Chain) Errored() <-chan struct{} {
	c.errorCLock.RLock()
	defer c.errorCLock.RUnlock()
	return c.errorC
}

// Halt stops the chain.
func (c *Chain) Halt() {
	c.stop()
}

func (c *Chain) stop() bool {
	select {
	case <-c.startC:
	default:
		c.logger.Warn("Attempted to halt a chain that has not started")
		return false
	}

	select {
	case c.haltC <- struct{}{}:
	case <-c.doneC:
		return false
	}
	<-c.doneC

	c.statusReportMutex.Lock()
	defer c.statusReportMutex.Unlock()
	c.status = types.StatusInactive

	return true
}

// halt stops the chain and calls the haltCallback function, which allows the
// chain to transfer responsibility to a follower or the inactive chain registry when a chain
// discovers it is no longer a member of a channel.
func (c *Chain) halt() {
	if stopped := c.stop(); !stopped {
		c.logger.Info("This node was stopped, the haltCallback will not be called")
		return
	}
	if c.haltCallback != nil {
		c.haltCallback() // Must be invoked WITHOUT any internal lock

		c.statusReportMutex.Lock()
		defer c.statusReportMutex.Unlock()

		// If the haltCallback registers the chain in to the inactive chain registry (i.e., system channel exists) then
		// this is the correct consensusRelation. If the haltCallback transfers responsibility to a follower.Chain, then
		// this chain is about to be GC anyway. The new follower.Chain replacing this one will report the correct
		// StatusReport.
		c.consensusRelation = types.ConsensusRelationConfigTracker
	}
}

func (c *Chain) isRunning() error {
	select {
	case <-c.startC:
	default:
		return errors.Errorf("chain is not started")
	}

	select {
	case <-c.doneC:
		return errors.Errorf("chain is stopped")
	default:
	}

	return nil
}

// Consensus passes the given ConsensusRequest message to the raft.Node instance
func (c *Chain) Consensus(req *orderer.ConsensusRequest, sender uint64) error {
	if err := c.isRunning(); err != nil {
		return err
	}

	stepMsg := &msgs.Msg{}
	if err := proto.Unmarshal(req.Payload, stepMsg); err != nil {
		return fmt.Errorf("failed to unmarshal StepRequest payload to Raft Message: %s", err)
	}

	if err := c.Node.Step(context.TODO(), sender, stepMsg); err != nil {
		return fmt.Errorf("failed to process Raft Step message: %s", err)
	}

	if len(req.Metadata) == 0 || atomic.LoadUint64(&c.lastKnownLeader) != sender { // ignore metadata from non-leader
		return nil
	}

	clusterMetadata := &etcdraft.ClusterMetadata{}
	if err := proto.Unmarshal(req.Metadata, clusterMetadata); err != nil {
		return errors.Errorf("failed to unmarshal ClusterMetadata: %s", err)
	}

	c.Metrics.ActiveNodes.Set(float64(len(clusterMetadata.ActiveNodes)))
	c.ActiveNodes.Store(clusterMetadata.ActiveNodes)

	return nil
}



<<<<<<< HEAD
//JIRA FLY2-57 - proposed  check for forward flag in payload
=======
//JIRA FLY2-64 - proposed  check for forward flag in payload
>>>>>>> 13903a14
func (c *Chain) CheckPrependForwardFlag(reqPayload []byte) bool {
	
	prependedFlag := reqPayload[:9]

	if string(prependedFlag) == ForwardFlag {
		return true
	}

	return false

}

<<<<<<< HEAD
//JIRA FLY2-57 : prepend forward flag
=======
//JIRA FLY2-64 : prepend forward flag
>>>>>>> 13903a14
func (c *Chain) PrependForwardFlag(reqPayload []byte) []byte {
		forwardFlag := []byte(ForwardFlag)
	    prependReq       := append([]byte{}, forwardFlag...)
		prependReq        = append(prependReq, reqPayload...)
		return prependReq
}

// Submit forwards the incoming request to:
// - the local run goroutine if this is leader
// - the actual leader via the transport mechanism
// The call fails if there's no leader elected yet.
// TODO(harry_knight) no longer single leader in case of hlmirbft. Send to bucket/s which is watched by a leader?
func (c *Chain) Submit(req *orderer.SubmitRequest, sender uint64) error {

<<<<<<< HEAD
        //JIRA FLY2-57 : prepend forward flag
	
=======
>>>>>>> 13903a14
	if err := c.isRunning(); err != nil {
		c.Metrics.ProposalFailures.Add(1)
		return err
	}

	submitPayload    := req.Payload.GetPayload()
	isForwardRequest := c.CheckPrependForwardFlag(submitPayload)

	if !isForwardRequest {

		req.Payload.Payload = c.PrependForwardFlag(submitPayload)
<<<<<<< HEAD

		for nodeID, _ := range c.opts.Consenters {

=======

		for nodeID, _ := range c.opts.Consenters {

>>>>>>> 13903a14
			if nodeID != c.MirBFTID {
				err := c.Node.rpc.SendSubmit(nodeID, req)
				if err != nil {
					c.logger.Warnf("Failed to broadcast Message to Node : %d ", nodeID)
					return err
				}
			}

		}

	} 

	req.Payload.Payload = submitPayload[9:]
	
	return c.ordered(req)


}
type apply struct {
	entries []raftpb.Entry
	soft    *raft.SoftState
}

func isCandidate(state raft.StateType) bool {
	return state == raft.StatePreCandidate || state == raft.StateCandidate
}

func (c *Chain) run() {

}

func (c *Chain) writeBlock(block *common.Block, index uint64) {
	if block.Header.Number > c.lastBlock.Header.Number+1 {
		c.logger.Panicf("Got block [%d], expect block [%d]", block.Header.Number, c.lastBlock.Header.Number+1)
	} else if block.Header.Number < c.lastBlock.Header.Number+1 {
		c.logger.Infof("Got block [%d], expect block [%d], this node was forced to catch up", block.Header.Number, c.lastBlock.Header.Number+1)
		return
	}

	if c.blockInflight > 0 {
		c.blockInflight-- // only reduce on leader
	}
	c.lastBlock = block

	c.logger.Infof("Writing block [%d] (Raft index: %d) to ledger", block.Header.Number, index)

	if protoutil.IsConfigBlock(block) {
		c.writeConfigBlock(block, index)
		return
	}

	c.mirbftMetadataLock.Lock()
	c.opts.BlockMetadata.RaftIndex = index
	m := protoutil.MarshalOrPanic(c.opts.BlockMetadata)
	c.mirbftMetadataLock.Unlock()

	c.support.WriteBlock(block, m)
}

// Orders the envelope in the `msg` content. SubmitRequest.
// Returns
//   -- err error; the error encountered, if any.
// It takes care of config messages as well as the revalidation of messages if the config sequence has advanced.
<<<<<<< HEAD
//JIRA FLY2-57 - proposed changes 
func (c *Chain) ordered(msg *orderer.SubmitRequest) (err error) {

	seq := c.support.Sequence()
	
	if msg.LastValidationSeq < seq { 

		if c.isConfig(msg.Payload) {

			c.configInflight = true //JIRA FLY2-57 - proposed changes 
		}

		c.logger.Warnf("Normal message was validated against %d, although current config seq has advanced (%d)", msg.LastValidationSeq, seq)

=======
//JIRA FLY2-64 - proposed changes 
func (c *Chain) ordered(msg *orderer.SubmitRequest) (err error) {

	seq := c.support.Sequence()

	
	if msg.LastValidationSeq < seq { 
			
>>>>>>> 13903a14
		if _, err := c.support.ProcessNormalMsg(msg.Payload); err != nil {
			c.Metrics.ProposalFailures.Add(1)
			return errors.Errorf("bad normal message: %s", err)
		}

	}

<<<<<<< HEAD
   return c.proposeMsg(msg);

}

//FLY2-57 - Proposed Change: New function to propose normal messages to node
=======
	return c.proposeMsg(msg);

}

//FLY2-64 - Proposed Change: New function to propose normal messages to node
>>>>>>> 13903a14
func (c *Chain) proposeMsg(msg *orderer.SubmitRequest) (err error) {

	clientID := c.MirBFTID
	proposer := c.Node.Client(clientID)
	reqNo, err := proposer.NextReqNo() 

	if err != nil {
		return errors.Errorf("failed to generate next request number")
	}
	req := &pb.Request{
		ClientId: clientID,
		ReqNo:    reqNo,
		Data:     msg.Payload.GetPayload(),
	}

	reqBytes, err := proto.Marshal(req)

	if err != nil {
		return errors.Errorf("Cannot marshal Message : %s",err)
	}

	err = proposer.Propose(context.Background(), reqNo, reqBytes)

	if err != nil {
		return errors.WithMessagef(err, "failed to propose message to client %d", clientID)
	}

	return nil
	

}

func (c *Chain) propose(ch chan<- *common.Block, bc *blockCreator, batches ...[]*common.Envelope) {
	for _, batch := range batches {
		b := bc.createNextBlock(batch)
		c.logger.Infof("Created block [%d], there are %d blocks in flight", b.Header.Number, c.blockInflight)

		select {
		case ch <- b:
		default:
			c.logger.Panic("Programming error: limit of in-flight blocks does not properly take effect or block is proposed by follower")
		}

		// if it is config block, then we should wait for the commit of the block
		if protoutil.IsConfigBlock(b) {
			c.configInflight = true
		}

		c.blockInflight++
	}
}

func (c *Chain) catchUp(snap *raftpb.Snapshot) error {
	b, err := protoutil.UnmarshalBlock(snap.Data)
	if err != nil {
		return errors.Errorf("failed to unmarshal snapshot data to block: %s", err)
	}

	if c.lastBlock.Header.Number >= b.Header.Number {
		c.logger.Warnf("Snapshot is at block [%d], local block number is %d, no sync needed", b.Header.Number, c.lastBlock.Header.Number)
		return nil
	} else if b.Header.Number == c.lastBlock.Header.Number+1 {
		c.logger.Infof("The only missing block [%d] is encapsulated in snapshot, committing it to shortcut catchup process", b.Header.Number)
		c.commitBlock(b)
		c.lastBlock = b
		return nil
	}

	puller, err := c.createPuller()
	if err != nil {
		return errors.Errorf("failed to create block puller: %s", err)
	}
	defer puller.Close()

	next := c.lastBlock.Header.Number + 1

	c.logger.Infof("Catching up with snapshot taken at block [%d], starting from block [%d]", b.Header.Number, next)

	for next <= b.Header.Number {
		block := puller.PullBlock(next)
		if block == nil {
			return errors.Errorf("failed to fetch block [%d] from cluster", next)
		}
		c.commitBlock(block)
		c.lastBlock = block
		next++
	}

	c.logger.Infof("Finished syncing with cluster up to and including block [%d]", b.Header.Number)
	return nil
}

func (c *Chain) commitBlock(block *common.Block) {

}

func (c *Chain) detectConfChange(block *common.Block) *MembershipChanges {

	return &MembershipChanges{
		NewBlockMetadata: nil,
		NewConsenters:    nil,
		AddedNodes:       nil,
		RemovedNodes:     nil,
		ConfChange:       nil,
		RotatedNode:      0,
	}
}

// TODO(harry_knight) Will have to be adapted for hlmirbft as a block is written in this method (line 1047).
// 	Unsure if equivalent ApplyConfChange method exists.
func (c *Chain) apply(ents []raftpb.Entry) {

}

func (c *Chain) gc() {
	for {
		select {
		case g := <-c.gcC:
			c.Node.takeSnapshot(g.index, g.state, g.data)
		case <-c.doneC:
			c.logger.Infof("Stop garbage collecting")
			return
		}
	}
}

func (c *Chain) isConfig(env *common.Envelope) bool {
	h, err := protoutil.ChannelHeader(env)
	if err != nil {
		c.logger.Panicf("failed to extract channel header from envelope")
	}

	return h.Type == int32(common.HeaderType_CONFIG) || h.Type == int32(common.HeaderType_ORDERER_TRANSACTION)
}

func (c *Chain) configureComm() error {
	// Reset unreachable map when communication is reconfigured
	c.Node.unreachableLock.Lock()
	c.Node.unreachable = make(map[uint64]struct{})
	c.Node.unreachableLock.Unlock()

	nodes, err := c.remotePeers()
	if err != nil {
		return err
	}

	c.configurator.Configure(c.channelID, nodes)
	return nil
}

func (c *Chain) remotePeers() ([]cluster.RemoteNode, error) {
	c.mirbftMetadataLock.RLock()
	defer c.mirbftMetadataLock.RUnlock()

	var nodes []cluster.RemoteNode
	for raftID, consenter := range c.opts.Consenters {
		// No need to know yourself
		if raftID == c.MirBFTID {
			continue
		}
		serverCertAsDER, err := pemToDER(consenter.ServerTlsCert, raftID, "server", c.logger)
		if err != nil {
			return nil, errors.WithStack(err)
		}
		clientCertAsDER, err := pemToDER(consenter.ClientTlsCert, raftID, "client", c.logger)
		if err != nil {
			return nil, errors.WithStack(err)
		}
		nodes = append(nodes, cluster.RemoteNode{
			ID:            raftID,
			Endpoint:      fmt.Sprintf("%s:%d", consenter.Host, consenter.Port),
			ServerTLSCert: serverCertAsDER,
			ClientTLSCert: clientCertAsDER,
		})
	}
	return nodes, nil
}

func pemToDER(pemBytes []byte, id uint64, certType string, logger *flogging.FabricLogger) ([]byte, error) {
	bl, _ := pem.Decode(pemBytes)
	if bl == nil {
		logger.Errorf("Rejecting PEM block of %s TLS cert for node %d, offending PEM is: %s", certType, id, string(pemBytes))
		return nil, errors.Errorf("invalid PEM block")
	}
	return bl.Bytes, nil
}

// writeConfigBlock writes configuration blocks into the ledger in
// addition extracts updates about raft replica set and if there
// are changes updates cluster membership as well
func (c *Chain) writeConfigBlock(block *common.Block, index uint64) {

}

// getInFlightConfChange returns ConfChange in-flight if any.
// It returns confChangeInProgress if it is not nil. Otherwise
// it returns ConfChange from the last committed block (might be nil).
func (c *Chain) getInFlightConfChange() {

}

// newMetadata extract config metadata from the configuration block
func (c *Chain) newConfigMetadata(block *common.Block) *hlmirbft.ConfigMetadata {
	metadata, err := ConsensusMetadataFromConfigBlock(block)
	if err != nil {
		c.logger.Panicf("error reading consensus metadata: %s", err)
	}
	return metadata
}

// ValidateConsensusMetadata determines the validity of a
// ConsensusMetadata update during config updates on the channel.
func (c *Chain) ValidateConsensusMetadata(oldOrdererConfig, newOrdererConfig channelconfig.Orderer, newChannel bool) error {
	if newOrdererConfig == nil {
		c.logger.Panic("Programming Error: ValidateConsensusMetadata called with nil new channel config")
		return nil
	}

	// metadata was not updated
	if newOrdererConfig.ConsensusMetadata() == nil {
		return nil
	}

	if oldOrdererConfig == nil {
		c.logger.Panic("Programming Error: ValidateConsensusMetadata called with nil old channel config")
		return nil
	}

	if oldOrdererConfig.ConsensusMetadata() == nil {
		c.logger.Panic("Programming Error: ValidateConsensusMetadata called with nil old metadata")
		return nil
	}

	oldMetadata := &hlmirbft.ConfigMetadata{}
	if err := proto.Unmarshal(oldOrdererConfig.ConsensusMetadata(), oldMetadata); err != nil {
		c.logger.Panicf("Programming Error: Failed to unmarshal old hlmirbft consensus metadata: %v", err)
	}

	newMetadata := &hlmirbft.ConfigMetadata{}
	if err := proto.Unmarshal(newOrdererConfig.ConsensusMetadata(), newMetadata); err != nil {
		return errors.Wrap(err, "failed to unmarshal new hlmirbft metadata configuration")
	}

	verifyOpts, err := createX509VerifyOptions(newOrdererConfig)
	if err != nil {
		return errors.Wrapf(err, "failed to create x509 verify options from old and new orderer config")
	}

	if err := VerifyConfigMetadata(newMetadata, verifyOpts); err != nil {
		return errors.Wrap(err, "invalid new config metadata")
	}

	if newChannel {
		// check if the consenters are a subset of the existing consenters (system channel consenters)
		set := ConsentersToMap(oldMetadata.Consenters)
		for _, c := range newMetadata.Consenters {
			if !set.Exists(c) {
				return errors.New("new channel has consenter that is not part of system consenter set")
			}
		}
		return nil
	}

	// create the dummy parameters for ComputeMembershipChanges
	c.mirbftMetadataLock.RLock()
	dummyOldBlockMetadata := proto.Clone(c.opts.BlockMetadata).(*hlmirbft.BlockMetadata)
	c.mirbftMetadataLock.RUnlock()

	dummyOldConsentersMap := CreateConsentersMap(dummyOldBlockMetadata, oldMetadata)
	changes, err := ComputeMembershipChanges(dummyOldBlockMetadata, dummyOldConsentersMap, newMetadata.Consenters)
	if err != nil {
		return err
	}

	// new config metadata was verified above. Additionally need to check new consenters for certificates expiration
	for _, c := range changes.AddedNodes {
		if err := validateConsenterTLSCerts(c, verifyOpts, false); err != nil {
			return errors.Wrapf(err, "consenter %s:%d has invalid certificates", c.Host, c.Port)
		}
	}

	//TODO(harrymknight) Possibly remove c.ActiveNodes field from Metrics

	if changes.UnacceptableQuorumLoss() {
		return errors.Errorf("only %d out of a required 4 nodes are provided, configuration will result in quorum loss", len(changes.NewConsenters))
	}


	return nil
}

// StatusReport returns the ConsensusRelation & Status
func (c *Chain) StatusReport() (types.ConsensusRelation, types.Status) {
	c.statusReportMutex.Lock()
	defer c.statusReportMutex.Unlock()

	return c.consensusRelation, c.status
}

func (c *Chain) suspectEviction() bool {
	if c.isRunning() != nil {
		return false
	}

	return atomic.LoadUint64(&c.lastKnownLeader) == uint64(0)
}

func (c *Chain) newEvictionSuspector() *evictionSuspector {
	consenterCertificate := &ConsenterCertificate{
		Logger:               c.logger,
		ConsenterCertificate: c.opts.Cert,
		CryptoProvider:       c.CryptoProvider,
	}

	return &evictionSuspector{
		amIInChannel:               consenterCertificate.IsConsenterOfChannel,
		evictionSuspicionThreshold: 0,
		writeBlock:                 c.support.Append,
		createPuller:               c.createPuller,
		height:                     c.support.Height,
		triggerCatchUp:             c.triggerCatchup,
		logger:                     c.logger,
		halt: func() {
			c.halt()
		},
	}
}

func (c *Chain) triggerCatchup(sn *raftpb.Snapshot) {
	select {
	case c.snapC <- sn:
	case <-c.doneC:
	}
}

// TODO(harrymknight) Implement these methods
func (c *Chain) Apply(*msgs.QEntry) error {
	return nil
}


//JIRA FLY2-66 proposed changes:Implemented the Snap Function
func (c *Chain) Snap(networkConfig *msgs.NetworkState_Config, clientsState []*msgs.NetworkState_Client) ([]byte, []*msgs.Reconfiguration, error) {

	pr := c.Node.PendingReconfigurations

	c.Node.PendingReconfigurations = nil

	data, err := proto.Marshal(&msgs.NetworkState{
		Config:                  networkConfig,
		Clients:                 clientsState,
		PendingReconfigurations: pr,
	})

	if err != nil {

		return nil, nil, errors.WithMessage(err, "could not marsshal network state")

	}

    c.Node.CheckpointSeqNo++

	countValue := make([]byte, 8)

	binary.BigEndian.PutUint64(countValue, uint64(c.Node.CheckpointSeqNo))

	networkStates := append(countValue, data...)

	err = c.Node.PersistSnapshot(c.Node.CheckpointSeqNo, networkStates)

	if err != nil {

		c.logger.Panicf("error while snap persist : %s", err)

	}

	return networkStates, pr, nil

}

//JIRA FLY2-58 proposed changes:Implemented the TransferTo Function
func (c *Chain) TransferTo(seqNo uint64, snap []byte) (*msgs.NetworkState, error) {

	networkState := &msgs.NetworkState{}

	checkSeqNo := snap[:8] //get the sequence number of the snap

	snapShot, err := c.Node.ReadSnapFiles(binary.BigEndian.Uint64(checkSeqNo), c.opts.SnapDir)

	if err != nil {

		return nil, err
	}

	if err := proto.Unmarshal(snapShot[8:], networkState); err != nil {

		return nil, err

	}

	return networkState, nil
}<|MERGE_RESOLUTION|>--- conflicted
+++ resolved
@@ -64,11 +64,7 @@
 	// its own leadership status.
 	DefaultLeaderlessCheckInterval = time.Second * 10
 
-<<<<<<< HEAD
 	//JIRA FLY2-57: Prepend flag to check request is forward 
-=======
-	//JIRA FLY2-64: Prepend flag to check request is forward 
->>>>>>> 13903a14
 	ForwardFlag = "@forward/"
 )
 
@@ -139,11 +135,6 @@
 
 type submit struct {
 	req    *orderer.SubmitRequest
-<<<<<<< HEAD
-	//leader chan uint64 //JIRA FLY2-57 :No leader required with mirbft.
-=======
-	//leader chan uint64 //JIRA FLY2-64 :No leader required with mirbft.
->>>>>>> 13903a14
 }
 
 type gc struct {
@@ -514,12 +505,7 @@
 }
 
 
-
-<<<<<<< HEAD
-//JIRA FLY2-57 - proposed  check for forward flag in payload
-=======
-//JIRA FLY2-64 - proposed  check for forward flag in payload
->>>>>>> 13903a14
+// Check for forward flag in payload
 func (c *Chain) CheckPrependForwardFlag(reqPayload []byte) bool {
 	
 	prependedFlag := reqPayload[:9]
@@ -532,11 +518,6 @@
 
 }
 
-<<<<<<< HEAD
-//JIRA FLY2-57 : prepend forward flag
-=======
-//JIRA FLY2-64 : prepend forward flag
->>>>>>> 13903a14
 func (c *Chain) PrependForwardFlag(reqPayload []byte) []byte {
 		forwardFlag := []byte(ForwardFlag)
 	    prependReq       := append([]byte{}, forwardFlag...)
@@ -551,11 +532,6 @@
 // TODO(harry_knight) no longer single leader in case of hlmirbft. Send to bucket/s which is watched by a leader?
 func (c *Chain) Submit(req *orderer.SubmitRequest, sender uint64) error {
 
-<<<<<<< HEAD
-        //JIRA FLY2-57 : prepend forward flag
-	
-=======
->>>>>>> 13903a14
 	if err := c.isRunning(); err != nil {
 		c.Metrics.ProposalFailures.Add(1)
 		return err
@@ -567,15 +543,9 @@
 	if !isForwardRequest {
 
 		req.Payload.Payload = c.PrependForwardFlag(submitPayload)
-<<<<<<< HEAD
 
 		for nodeID, _ := range c.opts.Consenters {
 
-=======
-
-		for nodeID, _ := range c.opts.Consenters {
-
->>>>>>> 13903a14
 			if nodeID != c.MirBFTID {
 				err := c.Node.rpc.SendSubmit(nodeID, req)
 				if err != nil {
@@ -639,7 +609,7 @@
 // Returns
 //   -- err error; the error encountered, if any.
 // It takes care of config messages as well as the revalidation of messages if the config sequence has advanced.
-<<<<<<< HEAD
+
 //JIRA FLY2-57 - proposed changes 
 func (c *Chain) ordered(msg *orderer.SubmitRequest) (err error) {
 
@@ -654,16 +624,6 @@
 
 		c.logger.Warnf("Normal message was validated against %d, although current config seq has advanced (%d)", msg.LastValidationSeq, seq)
 
-=======
-//JIRA FLY2-64 - proposed changes 
-func (c *Chain) ordered(msg *orderer.SubmitRequest) (err error) {
-
-	seq := c.support.Sequence()
-
-	
-	if msg.LastValidationSeq < seq { 
-			
->>>>>>> 13903a14
 		if _, err := c.support.ProcessNormalMsg(msg.Payload); err != nil {
 			c.Metrics.ProposalFailures.Add(1)
 			return errors.Errorf("bad normal message: %s", err)
@@ -671,19 +631,11 @@
 
 	}
 
-<<<<<<< HEAD
    return c.proposeMsg(msg);
 
 }
 
 //FLY2-57 - Proposed Change: New function to propose normal messages to node
-=======
-	return c.proposeMsg(msg);
-
-}
-
-//FLY2-64 - Proposed Change: New function to propose normal messages to node
->>>>>>> 13903a14
 func (c *Chain) proposeMsg(msg *orderer.SubmitRequest) (err error) {
 
 	clientID := c.MirBFTID
