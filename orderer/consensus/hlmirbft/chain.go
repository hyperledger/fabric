/*
Copyright IBM Corp. All Rights Reserved.

SPDX-License-Identifier: Apache-2.0
*/

package hlmirbft

import (
	"context"
	"encoding/pem"
	"fmt"
	"sync"
	"sync/atomic"
	"time"

	"github.com/fly2plan/fabric-protos-go/orderer/hlmirbft"
	"github.com/hyperledger-labs/mirbft"
	"github.com/hyperledger-labs/mirbft/pkg/pb/msgs"

	"code.cloudfoundry.org/clock"
	"github.com/golang/protobuf/proto"
	"github.com/hyperledger/fabric-protos-go/common"
	"github.com/hyperledger/fabric-protos-go/orderer"
	"github.com/hyperledger/fabric-protos-go/orderer/etcdraft"
	"github.com/hyperledger/fabric/bccsp"
	"github.com/hyperledger/fabric/common/channelconfig"
	"github.com/hyperledger/fabric/common/flogging"
	"github.com/hyperledger/fabric/orderer/common/cluster"
	"github.com/hyperledger/fabric/orderer/common/types"
	"github.com/hyperledger/fabric/orderer/consensus"
	"github.com/hyperledger/fabric/protoutil"
	"github.com/pkg/errors"
	"go.etcd.io/etcd/raft"
	"go.etcd.io/etcd/raft/raftpb"
	"go.etcd.io/etcd/wal"
)

const (
	BYTE = 1 << (10 * iota)
	KILOBYTE
	MEGABYTE
	GIGABYTE
	TERABYTE
)

const (
	// DefaultSnapshotCatchUpEntries is the default number of entries
	// to preserve in memory when a snapshot is taken. This is for
	// slow followers to catch up.
	DefaultSnapshotCatchUpEntries = uint64(4)

	// DefaultSnapshotIntervalSize is the default snapshot interval. It is
	// used if SnapshotIntervalSize is not provided in channel config options.
	// It is needed to enforce snapshot being set.
	DefaultSnapshotIntervalSize = 16 * MEGABYTE

	// DefaultEvictionSuspicion is the threshold that a node will start
	// suspecting its own eviction if it has been leaderless for this
	// period of time.
	DefaultEvictionSuspicion = time.Minute * 10

	// DefaultLeaderlessCheckInterval is the interval that a chain checks
	// its own leadership status.
	DefaultLeaderlessCheckInterval = time.Second * 10
)

//go:generate counterfeiter -o mocks/configurator.go . Configurator

// Configurator is used to configure the communication layer
// when the chain starts.
type Configurator interface {
	Configure(channel string, newNodes []cluster.RemoteNode)
}

//go:generate counterfeiter -o mocks/mock_rpc.go . RPC

// RPC is used to mock the transport layer in tests.
type RPC interface {
	SendConsensus(dest uint64, msg *orderer.ConsensusRequest) error
	SendSubmit(dest uint64, request *orderer.SubmitRequest) error
}

//go:generate counterfeiter -o mocks/mock_blockpuller.go . BlockPuller

// BlockPuller is used to pull blocks from other OSN
type BlockPuller interface {
	PullBlock(seq uint64) *common.Block
	HeightsByEndpoints() (map[string]uint64, error)
	Close()
}

// CreateBlockPuller is a function to create BlockPuller on demand.
// It is passed into chain initializer so that tests could mock this.
type CreateBlockPuller func() (BlockPuller, error)

// Options contains all the configurations relevant to the chain.
type Options struct {
	MirBFTID uint64

	Clock clock.Clock

	WALDir               string
	SnapDir              string
	ReqStoreDir          string
	SnapshotIntervalSize uint32

	// This is configurable mainly for testing purpose. Users are not
	// expected to alter this. Instead, DefaultSnapshotCatchUpEntries is used.
	SnapshotCatchUpEntries uint64

	MemoryStorage MemoryStorage
	Logger        *flogging.FabricLogger

	HeartbeatTicks       uint32
	SuspectTicks         uint32
	NewEpochTimeoutTicks uint32
	BufferSize           uint32
	MaxSizePerMsg        uint64

	// BlockMetdata and Consenters should only be modified while under lock
	// of raftMetadataLock
	BlockMetadata *hlmirbft.BlockMetadata
	Consenters    map[uint64]*hlmirbft.Consenter

	// MigrationInit is set when the node starts right after consensus-type migration
	MigrationInit bool

	Metrics *Metrics
	Cert    []byte
}

type submit struct {
	req    *orderer.SubmitRequest
	leader chan uint64
}

type gc struct {
	index uint64
	state raftpb.ConfState
	data  []byte
}

// Chain implements consensus.Chain interface.
type Chain struct {
	configurator Configurator

	rpc RPC

	MirBFTID  uint64
	channelID string

	lastKnownLeader uint64
	ActiveNodes     atomic.Value

	submitC  chan *submit
	applyC   chan apply
	observeC chan<- raft.SoftState // Notifies external observer on leader change (passed in optionally as an argument for tests)
	haltC    chan struct{}         // Signals to goroutines that the chain is halting
	doneC    chan struct{}         // Closes when the chain halts
	startC   chan struct{}         // Closes when the node is started
	snapC    chan *raftpb.Snapshot // Signal to catch up with snapshot
	gcC      chan *gc              // Signal to take snapshot

	errorCLock sync.RWMutex
	errorC     chan struct{} // returned by Errored()

	mirbftMetadataLock   sync.RWMutex
	confChangeInProgress *raftpb.ConfChange
	justElected          bool // this is true when node has just been elected
	configInflight       bool // this is true when there is config block or ConfChange in flight
	blockInflight        int  // number of in flight blocks

	clock clock.Clock // Tests can inject a fake clock

	support consensus.ConsenterSupport

	lastBlock    *common.Block
	appliedIndex uint64

	// needed by snapshotting
	sizeLimit        uint32 // SnapshotIntervalSize in bytes
	accDataSize      uint32 // accumulative data size since last snapshot
	lastSnapBlockNum uint64
	confState        raftpb.ConfState // Etcdraft requires ConfState to be persisted within snapshot

	createPuller CreateBlockPuller // func used to create BlockPuller on demand

	fresh bool // indicate if this is a fresh raft node

	// this is exported so that test can use `Node.Status()` to get raft node status.
	Node *node
	opts Options

	Metrics *Metrics
	logger  *flogging.FabricLogger

	periodicChecker *PeriodicCheck

	haltCallback func()

	statusReportMutex sync.Mutex
	consensusRelation types.ConsensusRelation
	status            types.Status

	// BCCSP instance
	CryptoProvider bccsp.BCCSP
}

type MirBFTLogger struct {
	*flogging.FabricLogger
}

func (ml *MirBFTLogger) Log(level mirbft.LogLevel, text string, args ...interface{}) {
	switch level {
	case mirbft.LevelDebug:
		ml.Debugf(text, args...)
	case mirbft.LevelError:
		ml.Errorf(text, args...)
	case mirbft.LevelInfo:
		ml.Infof(text, args...)
	case mirbft.LevelWarn:
		ml.Warnf(text, args...)
	}
}

// NewChain constructs a chain object.
func NewChain(
	support consensus.ConsenterSupport,
	opts Options,
	conf Configurator,
	rpc RPC,
	cryptoProvider bccsp.BCCSP,
	f CreateBlockPuller,
	haltCallback func(),
	observeC chan<- raft.SoftState,
) (*Chain, error) {
	lg := opts.Logger.With("channel", support.ChannelID(), "node", opts.MirBFTID)

	fresh := !wal.Exist(opts.WALDir)
	/*	//storage, err := CreateStorage(lg, opts.WALDir, opts.SnapDir, opts.MemoryStorage)
		if err != nil {
			return nil, errors.Errorf("failed to restore persisted raft data: %s", err)
		}

		if opts.SnapshotCatchUpEntries == 0 {
			storage.SnapshotCatchUpEntries = DefaultSnapshotCatchUpEntries
		} else {
			storage.SnapshotCatchUpEntries = opts.SnapshotCatchUpEntries
		}

		sizeLimit := opts.SnapshotIntervalSize
		if sizeLimit == 0 {
			sizeLimit = DefaultSnapshotIntervalSize
		}

		// get block number in last snapshot, if exists
		var snapBlkNum uint64
		var cc raftpb.ConfState
		if s := storage.Snapshot(); !raft.IsEmptySnap(s) {
			b := protoutil.UnmarshalBlockOrPanic(s.Data)
			snapBlkNum = b.Header.Number
			cc = s.Metadata.ConfState
		}*/

	b := support.Block(support.Height() - 1)
	if b == nil {
		return nil, errors.Errorf("failed to get last block")
	}

	c := &Chain{
		configurator:      conf,
		rpc:               rpc,
		channelID:         support.ChannelID(),
		MirBFTID:          opts.MirBFTID,
		submitC:           make(chan *submit),
		applyC:            make(chan apply),
		haltC:             make(chan struct{}),
		doneC:             make(chan struct{}),
		startC:            make(chan struct{}),
		snapC:             make(chan *raftpb.Snapshot),
		errorC:            make(chan struct{}),
		gcC:               make(chan *gc),
		observeC:          observeC,
		support:           support,
		fresh:             fresh,
		appliedIndex:      opts.BlockMetadata.RaftIndex,
		lastBlock:         b,
		createPuller:      f,
		clock:             opts.Clock,
		haltCallback:      haltCallback,
		consensusRelation: types.ConsensusRelationConsenter,
		status:            types.StatusActive,
		Metrics: &Metrics{
			ClusterSize:             opts.Metrics.ClusterSize.With("channel", support.ChannelID()),
			IsLeader:                opts.Metrics.IsLeader.With("channel", support.ChannelID()),
			ActiveNodes:             opts.Metrics.ActiveNodes.With("channel", support.ChannelID()),
			CommittedBlockNumber:    opts.Metrics.CommittedBlockNumber.With("channel", support.ChannelID()),
			SnapshotBlockNumber:     opts.Metrics.SnapshotBlockNumber.With("channel", support.ChannelID()),
			LeaderChanges:           opts.Metrics.LeaderChanges.With("channel", support.ChannelID()),
			ProposalFailures:        opts.Metrics.ProposalFailures.With("channel", support.ChannelID()),
			DataPersistDuration:     opts.Metrics.DataPersistDuration.With("channel", support.ChannelID()),
			NormalProposalsReceived: opts.Metrics.NormalProposalsReceived.With("channel", support.ChannelID()),
			ConfigProposalsReceived: opts.Metrics.ConfigProposalsReceived.With("channel", support.ChannelID()),
		},
		logger:         lg,
		opts:           opts,
		CryptoProvider: cryptoProvider,
	}

	// Sets initial values for metrics
	c.Metrics.ClusterSize.Set(float64(len(c.opts.BlockMetadata.ConsenterIds)))
	c.Metrics.IsLeader.Set(float64(0)) // all nodes start out as followers
	c.Metrics.ActiveNodes.Set(float64(0))
	c.Metrics.CommittedBlockNumber.Set(float64(c.lastBlock.Header.Number))
	c.Metrics.SnapshotBlockNumber.Set(float64(c.lastSnapBlockNum))

	// DO NOT use Applied option in config, see https://github.com/etcd-io/etcd/issues/10217
	// We guard against replay of written blocks with `appliedIndex` instead.

	config := &mirbft.Config{
		Logger:               &MirBFTLogger{c.logger},
		BatchSize:            support.SharedConfig().BatchSize().MaxMessageCount,
		HeartbeatTicks:       opts.HeartbeatTicks,
		SuspectTicks:         opts.SuspectTicks,
		NewEpochTimeoutTicks: opts.NewEpochTimeoutTicks,
		BufferSize:           opts.BufferSize,
	}

	disseminator := &Disseminator{RPC: c.rpc}
	disseminator.UpdateMetadata(nil) // initialize
	c.ActiveNodes.Store([]uint64{})

	c.Node = &node{
		chainID:     c.channelID,
		chain:       c,
		logger:      c.logger,
		metrics:     c.Metrics,
		rpc:         disseminator,
		config:      config,
		WALDir:      opts.WALDir,
		ReqStoreDir: opts.ReqStoreDir,
		clock:       c.clock,
		metadata:    c.opts.BlockMetadata,
	}

	return c, nil
}

// Start instructs the orderer to begin serving the chain and keep it current.
func (c *Chain) Start() {
	c.logger.Infof("Starting MirBFT node")

	if err := c.configureComm(); err != nil {
		c.logger.Errorf("Failed to start chain, aborting: +%v", err)
		close(c.doneC)
		return
	}

	isJoin := c.support.Height() > 1
	if isJoin && c.opts.MigrationInit {
		isJoin = false
		c.logger.Infof("Consensus-type migration detected, starting new mirbft node on an existing channel; height=%d", c.support.Height())
	}
	c.Node.start(c.fresh, isJoin)

	close(c.startC)
	close(c.errorC)

	go c.gc()
	go c.run()

	/*	es := c.newEvictionSuspector()

		interval := DefaultLeaderlessCheckInterval
		if c.opts.LeaderCheckInterval != 0 {
			interval = c.opts.LeaderCheckInterval
		}

		c.periodicChecker = &PeriodicCheck{
			Logger:        c.logger,
			Report:        es.confirmSuspicion,
			ReportCleared: es.clearSuspicion,
			CheckInterval: interval,
			Condition:     c.suspectEviction,
		}
		c.periodicChecker.Run()*/
}

// Order submits normal type transactions for ordering.
func (c *Chain) Order(env *common.Envelope, configSeq uint64) error {
	c.Metrics.NormalProposalsReceived.Add(1)
	return c.Submit(&orderer.SubmitRequest{LastValidationSeq: configSeq, Payload: env, Channel: c.channelID}, 0)
}

// Configure submits config type transactions for ordering.
func (c *Chain) Configure(env *common.Envelope, configSeq uint64) error {
	c.Metrics.ConfigProposalsReceived.Add(1)
	return c.Submit(&orderer.SubmitRequest{LastValidationSeq: configSeq, Payload: env, Channel: c.channelID}, 0)
}

// WaitReady blocks when the chain:
// - is catching up with other nodes using snapshot
//
// In any other case, it returns right away.
func (c *Chain) WaitReady() error {
	if err := c.isRunning(); err != nil {
		return err
	}

	select {
	case c.submitC <- nil:
	case <-c.doneC:
		return errors.Errorf("chain is stopped")
	}

	return nil
}

// Errored returns a channel that closes when the chain stops.
func (c *Chain) Errored() <-chan struct{} {
	c.errorCLock.RLock()
	defer c.errorCLock.RUnlock()
	return c.errorC
}

// Halt stops the chain.
func (c *Chain) Halt() {
	c.stop()
}

func (c *Chain) stop() bool {
	select {
	case <-c.startC:
	default:
		c.logger.Warn("Attempted to halt a chain that has not started")
		return false
	}

	select {
	case c.haltC <- struct{}{}:
	case <-c.doneC:
		return false
	}
	<-c.doneC

	c.statusReportMutex.Lock()
	defer c.statusReportMutex.Unlock()
	c.status = types.StatusInactive

	return true
}

// halt stops the chain and calls the haltCallback function, which allows the
// chain to transfer responsibility to a follower or the inactive chain registry when a chain
// discovers it is no longer a member of a channel.
func (c *Chain) halt() {
	if stopped := c.stop(); !stopped {
		c.logger.Info("This node was stopped, the haltCallback will not be called")
		return
	}
	if c.haltCallback != nil {
		c.haltCallback() // Must be invoked WITHOUT any internal lock

		c.statusReportMutex.Lock()
		defer c.statusReportMutex.Unlock()

		// If the haltCallback registers the chain in to the inactive chain registry (i.e., system channel exists) then
		// this is the correct consensusRelation. If the haltCallback transfers responsibility to a follower.Chain, then
		// this chain is about to be GC anyway. The new follower.Chain replacing this one will report the correct
		// StatusReport.
		c.consensusRelation = types.ConsensusRelationConfigTracker
	}
}

func (c *Chain) isRunning() error {
	select {
	case <-c.startC:
	default:
		return errors.Errorf("chain is not started")
	}

	select {
	case <-c.doneC:
		return errors.Errorf("chain is stopped")
	default:
	}

	return nil
}

// Consensus passes the given ConsensusRequest message to the raft.Node instance
func (c *Chain) Consensus(req *orderer.ConsensusRequest, sender uint64) error {
	if err := c.isRunning(); err != nil {
		return err
	}

	stepMsg := &msgs.Msg{}
	if err := proto.Unmarshal(req.Payload, stepMsg); err != nil {
		return fmt.Errorf("failed to unmarshal StepRequest payload to Raft Message: %s", err)
	}

	if err := c.Node.Step(context.TODO(), sender, stepMsg); err != nil {
		return fmt.Errorf("failed to process Raft Step message: %s", err)
	}

	if len(req.Metadata) == 0 || atomic.LoadUint64(&c.lastKnownLeader) != sender { // ignore metadata from non-leader
		return nil
	}

	clusterMetadata := &etcdraft.ClusterMetadata{}
	if err := proto.Unmarshal(req.Metadata, clusterMetadata); err != nil {
		return errors.Errorf("failed to unmarshal ClusterMetadata: %s", err)
	}

	c.Metrics.ActiveNodes.Set(float64(len(clusterMetadata.ActiveNodes)))
	c.ActiveNodes.Store(clusterMetadata.ActiveNodes)

	return nil
}

// Submit forwards the incoming request to:
// - the local run goroutine if this is leader
// - the actual leader via the transport mechanism
// The call fails if there's no leader elected yet.
// TODO(harry_knight) no longer single leader in case of hlmirbft. Send to bucket/s which is watched by a leader?
func (c *Chain) Submit(req *orderer.SubmitRequest, sender uint64) error {
	if err := c.isRunning(); err != nil {
		c.Metrics.ProposalFailures.Add(1)
		return err
	}

	leadC := make(chan uint64, 1)
	select {
	case c.submitC <- &submit{req, leadC}:
		lead := <-leadC
		if lead == raft.None {
			c.Metrics.ProposalFailures.Add(1)
			return errors.Errorf("no Raft leader")
		}

		if lead != c.MirBFTID {
			if err := c.rpc.SendSubmit(lead, req); err != nil {
				c.Metrics.ProposalFailures.Add(1)
				return err
			}
		}

	case <-c.doneC:
		c.Metrics.ProposalFailures.Add(1)
		return errors.Errorf("chain is stopped")
	}

	return nil
}

type apply struct {
	entries []raftpb.Entry
	soft    *raft.SoftState
}

func isCandidate(state raft.StateType) bool {
	return state == raft.StatePreCandidate || state == raft.StateCandidate
}

func (c *Chain) run() {
	/*ticking := false
	timer := c.clock.NewTimer(time.Second)
	// we need a stopped timer rather than nil,
	// because we will be select waiting on timer.C()
	if !timer.Stop() {
		<-timer.C()
	}

	// if timer is already started, this is a no-op
	startTimer := func() {
		if !ticking {
			ticking = true
			timer.Reset(c.support.SharedConfig().BatchTimeout())
		}
	}

	stopTimer := func() {
		if !timer.Stop() && ticking {
			// we only need to drain the channel if the timer expired (not explicitly stopped)
			<-timer.C()
		}
		ticking = false
	}

	var soft raft.SoftState
	submitC := c.submitC
	var bc *blockCreator

	var propC chan<- *common.Block
	var cancelProp context.CancelFunc
	cancelProp = func() {} // no-op as initial value

	// TODO(harry_knight) Intrinsic to raft? If so is it safe to remove?
	// 	May reuse this pattern for hlmirbft.
	becomeLeader := func() (chan<- *common.Block, context.CancelFunc) {
		c.Metrics.IsLeader.Set(1)

		c.blockInflight = 0
		c.justElected = true
		submitC = nil
		ch := make(chan *common.Block, c.opts.MaxInflightBlocks)

		// if there is unfinished ConfChange, we should resume the effort to propose it as
		// new leader, and wait for it to be committed before start serving new requests.
		if cc := c.getInFlightConfChange(); cc != nil {
			// The reason `ProposeConfChange` should be called in go routine is documented in `writeConfigBlock` method.
			go func() {
				if err := c.Node.ProposeConfChange(context.TODO(), *cc); err != nil {
					c.logger.Warnf("Failed to propose configuration update to Raft node: %s", err)
				}
			}()

			c.confChangeInProgress = cc
			c.configInflight = true
		}

		// Leader should call Propose in go routine, because this method may be blocked
		// if node is leaderless (this can happen when leader steps down in a heavily
		// loaded network). We need to make sure applyC can still be consumed properly.
		ctx, cancel := context.WithCancel(context.Background())
		go func(ctx context.Context, ch <-chan *common.Block) {
			for {
				select {
				case b := <-ch:
					data := protoutil.MarshalOrPanic(b)
					if err := c.Node.Propose(ctx, data); err != nil {
						c.logger.Errorf("Failed to propose block [%d] to raft and discard %d blocks in queue: %s", b.Header.Number, len(ch), err)
						return
					}
					c.logger.Debugf("Proposed block [%d] to raft consensus", b.Header.Number)

				case <-ctx.Done():
					c.logger.Debugf("Quit proposing blocks, discarded %d blocks in the queue", len(ch))
					return
				}
			}
		}(ctx, ch)

		return ch, cancel
	}

	// TODO(harry_knight) Also intrinsic to raft but may be reusable.
	// 	In the case of hlmirbft a follower is a replica that isn't a leader.
	becomeFollower := func() {
		cancelProp()
		c.blockInflight = 0
		_ = c.support.BlockCutter().Cut()
		stopTimer()
		submitC = c.submitC
		bc = nil
		c.Metrics.IsLeader.Set(0)
	}

	for {
		// TODO(harry_knight) Infinite loop which manages chain. Will be adapted for hlmirbft.
		select {
		// TODO(harry_knight) Submit channel takes transactions which are to be batched (into a block).
		case s := <-submitC:
			if s == nil {
				// polled by `WaitReady`
				continue
			}

			if soft.RaftState == raft.StatePreCandidate || soft.RaftState == raft.StateCandidate {
				s.leader <- raft.None
				continue
			}

			s.leader <- soft.Lead
			// TODO(harry_knight) If not the leader then continue. Keep submit channel and method?
			if soft.Lead != c.raftID {
				continue
			}

			// TODO(harry_knight) Check if the method, ordered, is independent of raft
			// 	Tentative answer: Only dependent on config sequence which is dependent on configtx.
			batches, pending, err := c.ordered(s.req)
			if err != nil {
				c.logger.Errorf("Failed to order message: %s", err)
				continue
			}
			if pending {
				startTimer() // no-op if timer is already started
			} else {
				stopTimer()
			}

			// TODO(harry_knight) Likewise for propose
			c.propose(propC, bc, batches...)

			if c.configInflight {
				c.logger.Info("Received config transaction, pause accepting transaction till it is committed")
				submitC = nil
			} else if c.blockInflight >= c.opts.MaxInflightBlocks {
				c.logger.Debugf("Number of in-flight blocks (%d) reaches limit (%d), pause accepting transaction",
					c.blockInflight, c.opts.MaxInflightBlocks)
				submitC = nil
			}

		// TODO(harry_knight) c.applyC is tied to raft FSM. Remove?
		// 	Tentative answer: applyC executes actions which modify the chain e.g. adding a block.
		// 	So channel must be retained for hlmirbft
		case app := <-c.applyC:
			if app.soft != nil {
				newLeader := atomic.LoadUint64(&app.soft.Lead) // etcdraft requires atomic access
				if newLeader != soft.Lead {
					c.logger.Infof("Raft leader changed: %d -> %d", soft.Lead, newLeader)
					c.Metrics.LeaderChanges.Add(1)

					atomic.StoreUint64(&c.lastKnownLeader, newLeader)

					if newLeader == c.raftID {
						propC, cancelProp = becomeLeader()
					}

					if soft.Lead == c.raftID {
						becomeFollower()
					}
				}

				foundLeader := soft.Lead == raft.None && newLeader != raft.None
				quitCandidate := isCandidate(soft.RaftState) && !isCandidate(app.soft.RaftState)

				if foundLeader || quitCandidate {
					c.errorCLock.Lock()
					c.errorC = make(chan struct{})
					c.errorCLock.Unlock()
				}

				if isCandidate(app.soft.RaftState) || newLeader == raft.None {
					atomic.StoreUint64(&c.lastKnownLeader, raft.None)
					select {
					case <-c.errorC:
					default:
						nodeCount := len(c.opts.BlockMetadata.ConsenterIds)
						// Only close the error channel (to signal the broadcast/deliver front-end a consensus backend error)
						// If we are a cluster of size 3 or more, otherwise we can't expand a cluster of size 1 to 2 nodes.
						if nodeCount > 2 {
							close(c.errorC)
						} else {
							c.logger.Warningf("No leader is present, cluster size is %d", nodeCount)
						}
					}
				}

				soft = raft.SoftState{Lead: newLeader, RaftState: app.soft.RaftState}

				// notify external observer
				select {
				case c.observeC <- soft:
				default:
				}
			}

			// TODO(harry_knight) Adapt for hlmirbft.
			c.apply(app.entries)

			if c.justElected {
				msgInflight := c.Node.lastIndex() > c.appliedIndex
				if msgInflight {
					c.logger.Debugf("There are in flight blocks, new leader should not serve requests")
					continue
				}

				if c.configInflight {
					c.logger.Debugf("There is config block in flight, new leader should not serve requests")
					continue
				}

				c.logger.Infof("Start accepting requests as Raft leader at block [%d]", c.lastBlock.Header.Number)
				bc = &blockCreator{
					hash:   protoutil.BlockHeaderHash(c.lastBlock.Header),
					number: c.lastBlock.Header.Number,
					logger: c.logger,
				}
				submitC = c.submitC
				c.justElected = false
			} else if c.configInflight {
				c.logger.Info("Config block or ConfChange in flight, pause accepting transaction")
				submitC = nil
			} else if c.blockInflight < c.opts.MaxInflightBlocks {
				submitC = c.submitC
			}

		case <-timer.C():
			ticking = false

			batch := c.support.BlockCutter().Cut()
			if len(batch) == 0 {
				c.logger.Warningf("Batch timer expired with no pending requests, this might indicate a bug")
				continue
			}

			c.logger.Debugf("Batch timer expired, creating block")
			c.propose(propC, bc, batch) // we are certain this is normal block, no need to block

		// TODO(harry_knight) snapshot is associated with raft FSM. Remove?
		// 	Tentative answer: hlmirbft has snapshot functionality so adapt instead
		case sn := <-c.snapC:
			if sn.Metadata.Index != 0 {
				if sn.Metadata.Index <= c.appliedIndex {
					c.logger.Debugf("Skip snapshot taken at index %d, because it is behind current applied index %d", sn.Metadata.Index, c.appliedIndex)
					break
				}

				c.confState = sn.Metadata.ConfState
				c.appliedIndex = sn.Metadata.Index
			} else {
				c.logger.Infof("Received artificial snapshot to trigger catchup")
			}

			if err := c.catchUp(sn); err != nil {
				c.logger.Panicf("Failed to recover from snapshot taken at Term %d and Index %d: %s",
					sn.Metadata.Term, sn.Metadata.Index, err)
			}

		case <-c.doneC:
			stopTimer()
			cancelProp()

			select {
			case <-c.errorC: // avoid closing closed channel
			default:
				close(c.errorC)
			}

			c.logger.Infof("Stop serving requests")
			c.periodicChecker.Stop()
			return
		}
	}*/
}

func (c *Chain) writeBlock(block *common.Block, index uint64) {
	if block.Header.Number > c.lastBlock.Header.Number+1 {
		c.logger.Panicf("Got block [%d], expect block [%d]", block.Header.Number, c.lastBlock.Header.Number+1)
	} else if block.Header.Number < c.lastBlock.Header.Number+1 {
		c.logger.Infof("Got block [%d], expect block [%d], this node was forced to catch up", block.Header.Number, c.lastBlock.Header.Number+1)
		return
	}

	if c.blockInflight > 0 {
		c.blockInflight-- // only reduce on leader
	}
	c.lastBlock = block

	c.logger.Infof("Writing block [%d] (Raft index: %d) to ledger", block.Header.Number, index)

	if protoutil.IsConfigBlock(block) {
		c.writeConfigBlock(block, index)
		return
	}

	c.mirbftMetadataLock.Lock()
	c.opts.BlockMetadata.RaftIndex = index
	m := protoutil.MarshalOrPanic(c.opts.BlockMetadata)
	c.mirbftMetadataLock.Unlock()

	c.support.WriteBlock(block, m)
}

// Orders the envelope in the `msg` content. SubmitRequest.
// Returns
//   -- batches [][]*common.Envelope; the batches cut,
//   -- pending bool; if there are envelopes pending to be ordered,
//   -- err error; the error encountered, if any.
// It takes care of config messages as well as the revalidation of messages if the config sequence has advanced.
func (c *Chain) ordered(msg *orderer.SubmitRequest) (batches [][]*common.Envelope, pending bool, err error) {
	seq := c.support.Sequence()

	if c.isConfig(msg.Payload) {
		// ConfigMsg
		if msg.LastValidationSeq < seq {
			c.logger.Warnf("Config message was validated against %d, although current config seq has advanced (%d)", msg.LastValidationSeq, seq)
			msg.Payload, _, err = c.support.ProcessConfigMsg(msg.Payload)
			if err != nil {
				c.Metrics.ProposalFailures.Add(1)
				return nil, true, errors.Errorf("bad config message: %s", err)
			}
		}

		batch := c.support.BlockCutter().Cut()
		batches = [][]*common.Envelope{}
		if len(batch) != 0 {
			batches = append(batches, batch)
		}
		batches = append(batches, []*common.Envelope{msg.Payload})
		return batches, false, nil
	}
	// it is a normal message
	if msg.LastValidationSeq < seq {
		c.logger.Warnf("Normal message was validated against %d, although current config seq has advanced (%d)", msg.LastValidationSeq, seq)
		if _, err := c.support.ProcessNormalMsg(msg.Payload); err != nil {
			c.Metrics.ProposalFailures.Add(1)
			return nil, true, errors.Errorf("bad normal message: %s", err)
		}
	}
	batches, pending = c.support.BlockCutter().Ordered(msg.Payload)
	return batches, pending, nil
}

func (c *Chain) propose(ch chan<- *common.Block, bc *blockCreator, batches ...[]*common.Envelope) {
	for _, batch := range batches {
		b := bc.createNextBlock(batch)
		c.logger.Infof("Created block [%d], there are %d blocks in flight", b.Header.Number, c.blockInflight)

		select {
		case ch <- b:
		default:
			c.logger.Panic("Programming error: limit of in-flight blocks does not properly take effect or block is proposed by follower")
		}

		// if it is config block, then we should wait for the commit of the block
		if protoutil.IsConfigBlock(b) {
			c.configInflight = true
		}

		c.blockInflight++
	}
}

func (c *Chain) catchUp(snap *raftpb.Snapshot) error {
	b, err := protoutil.UnmarshalBlock(snap.Data)
	if err != nil {
		return errors.Errorf("failed to unmarshal snapshot data to block: %s", err)
	}

	if c.lastBlock.Header.Number >= b.Header.Number {
		c.logger.Warnf("Snapshot is at block [%d], local block number is %d, no sync needed", b.Header.Number, c.lastBlock.Header.Number)
		return nil
	} else if b.Header.Number == c.lastBlock.Header.Number+1 {
		c.logger.Infof("The only missing block [%d] is encapsulated in snapshot, committing it to shortcut catchup process", b.Header.Number)
		c.commitBlock(b)
		c.lastBlock = b
		return nil
	}

	puller, err := c.createPuller()
	if err != nil {
		return errors.Errorf("failed to create block puller: %s", err)
	}
	defer puller.Close()

	next := c.lastBlock.Header.Number + 1

	c.logger.Infof("Catching up with snapshot taken at block [%d], starting from block [%d]", b.Header.Number, next)

	for next <= b.Header.Number {
		block := puller.PullBlock(next)
		if block == nil {
			return errors.Errorf("failed to fetch block [%d] from cluster", next)
		}
		c.commitBlock(block)
		c.lastBlock = block
		next++
	}

	c.logger.Infof("Finished syncing with cluster up to and including block [%d]", b.Header.Number)
	return nil
}

func (c *Chain) commitBlock(block *common.Block) {
	/*	if !protoutil.IsConfigBlock(block) {
			c.support.WriteBlock(block, nil)
			return
		}

		c.support.WriteConfigBlock(block, nil)

		configMembership := c.detectConfChange(block)

		if configMembership != nil && configMembership.Changed() {
			c.logger.Infof("Config block [%d] changes consenter set, communication should be reconfigured", block.Header.Number)

			c.raftMetadataLock.Lock()
			c.opts.BlockMetadata = configMembership.NewBlockMetadata
			c.opts.Consenters = configMembership.NewConsenters
			c.raftMetadataLock.Unlock()

			if err := c.configureComm(); err != nil {
				c.logger.Panicf("Failed to configure communication: %s", err)
			}
		}*/
}

func (c *Chain) detectConfChange(block *common.Block) *MembershipChanges {
	/*	// If config is targeting THIS channel, inspect consenter set and
		// propose raft ConfChange if it adds/removes node.
		configMetadata := c.newConfigMetadata(block)

		if configMetadata == nil {
			return nil
		}

		if configMetadata.Options != nil &&
			configMetadata.Options.SnapshotIntervalSize != 0 &&
			configMetadata.Options.SnapshotIntervalSize != c.sizeLimit {
			c.logger.Infof("Update snapshot interval size to %d bytes (was %d)",
				configMetadata.Options.SnapshotIntervalSize, c.sizeLimit)
			c.sizeLimit = configMetadata.Options.SnapshotIntervalSize
		}

		changes, err := ComputeMembershipChanges(c.opts.BlockMetadata, c.opts.Consenters, configMetadata.Consenters)
		if err != nil {
			c.logger.Panicf("illegal configuration change detected: %s", err)
		}

		if changes.Rotated() {
			c.logger.Infof("Config block [%d] rotates TLS certificate of node %d", block.Header.Number, changes.RotatedNode)
		}

		return changes*/
	return &MembershipChanges{
		NewBlockMetadata: nil,
		NewConsenters:    nil,
		AddedNodes:       nil,
		RemovedNodes:     nil,
		ConfChange:       nil,
		RotatedNode:      0,
	}
}

// TODO(harry_knight) Will have to be adapted for hlmirbft as a block is written in this method (line 1047).
// 	Unsure if equivalent ApplyConfChange method exists.
func (c *Chain) apply(ents []raftpb.Entry) {
	/*if len(ents) == 0 {
		return
	}

	if ents[0].Index > c.appliedIndex+1 {
		c.logger.Panicf("first index of committed entry[%d] should <= appliedIndex[%d]+1", ents[0].Index, c.appliedIndex)
	}

	var position int
	for i := range ents {
		switch ents[i].Type {
		case raftpb.EntryNormal:
			if len(ents[i].Data) == 0 {
				break
			}

			position = i
			c.accDataSize += uint32(len(ents[i].Data))

			// We need to strictly avoid re-applying normal entries,
			// otherwise we are writing the same block twice.
			if ents[i].Index <= c.appliedIndex {
				c.logger.Debugf("Received block with raft index (%d) <= applied index (%d), skip", ents[i].Index, c.appliedIndex)
				break
			}

			block := protoutil.UnmarshalBlockOrPanic(ents[i].Data)
			c.writeBlock(block, ents[i].Index)
			c.Metrics.CommittedBlockNumber.Set(float64(block.Header.Number))

		case raftpb.EntryConfChange:
			var cc raftpb.ConfChange
			if err := cc.Unmarshal(ents[i].Data); err != nil {
				c.logger.Warnf("Failed to unmarshal ConfChange data: %s", err)
				continue
			}

			c.confState = *c.Node.ApplyConfChange(cc)

			switch cc.Type {
			case raftpb.ConfChangeAddNode:
				c.logger.Infof("Applied config change to add node %d, current nodes in channel: %+v", cc.NodeID, c.confState.Nodes)
			case raftpb.ConfChangeRemoveNode:
				c.logger.Infof("Applied config change to remove node %d, current nodes in channel: %+v", cc.NodeID, c.confState.Nodes)
			default:
				c.logger.Panic("Programming error, encountered unsupported raft config change")
			}

			// This ConfChange was introduced by a previously committed config block,
			// we can now unblock submitC to accept envelopes.
			var configureComm bool
			if c.confChangeInProgress != nil &&
				c.confChangeInProgress.NodeID == cc.NodeID &&
				c.confChangeInProgress.Type == cc.Type {

				configureComm = true
				c.confChangeInProgress = nil
				c.configInflight = false
				// report the new cluster size
				c.Metrics.ClusterSize.Set(float64(len(c.opts.BlockMetadata.ConsenterIds)))
			}

			lead := atomic.LoadUint64(&c.lastKnownLeader)
			removeLeader := cc.Type == raftpb.ConfChangeRemoveNode && cc.NodeID == lead
			shouldHalt := cc.Type == raftpb.ConfChangeRemoveNode && cc.NodeID == c.raftID

			// unblock `run` go routine so it can still consume Raft messages
			go func() {
				if removeLeader {
					c.logger.Infof("Current leader is being removed from channel, attempt leadership transfer")
					c.Node.abdicateLeader(lead)
				}

				if configureComm && !shouldHalt { // no need to configure comm if this node is going to halt
					if err := c.configureComm(); err != nil {
						c.logger.Panicf("Failed to configure communication: %s", err)
					}
				}

				if shouldHalt {
					c.logger.Infof("This node is being removed from replica set")
					c.halt()
					return
				}
			}()
		}

		if ents[i].Index > c.appliedIndex {
			c.appliedIndex = ents[i].Index
		}
	}

	if c.accDataSize >= c.sizeLimit {
		b := protoutil.UnmarshalBlockOrPanic(ents[position].Data)

		select {
		case c.gcC <- &gc{index: c.appliedIndex, state: c.confState, data: ents[position].Data}:
			c.logger.Infof("Accumulated %d bytes since last snapshot, exceeding size limit (%d bytes), "+
				"taking snapshot at block [%d] (index: %d), last snapshotted block number is %d, current nodes: %+v",
				c.accDataSize, c.sizeLimit, b.Header.Number, c.appliedIndex, c.lastSnapBlockNum, c.confState.Nodes)
			c.accDataSize = 0
			c.lastSnapBlockNum = b.Header.Number
			c.Metrics.SnapshotBlockNumber.Set(float64(b.Header.Number))
		default:
			c.logger.Warnf("Snapshotting is in progress, it is very likely that SnapshotIntervalSize is too small")
		}
	}*/
}

func (c *Chain) gc() {
	for {
		select {
		case g := <-c.gcC:
			c.Node.takeSnapshot(g.index, g.state, g.data)
		case <-c.doneC:
			c.logger.Infof("Stop garbage collecting")
			return
		}
	}
}

func (c *Chain) isConfig(env *common.Envelope) bool {
	h, err := protoutil.ChannelHeader(env)
	if err != nil {
		c.logger.Panicf("failed to extract channel header from envelope")
	}

	return h.Type == int32(common.HeaderType_CONFIG) || h.Type == int32(common.HeaderType_ORDERER_TRANSACTION)
}

func (c *Chain) configureComm() error {
	// Reset unreachable map when communication is reconfigured
	c.Node.unreachableLock.Lock()
	c.Node.unreachable = make(map[uint64]struct{})
	c.Node.unreachableLock.Unlock()

	nodes, err := c.remotePeers()
	if err != nil {
		return err
	}

	c.configurator.Configure(c.channelID, nodes)
	return nil
}

func (c *Chain) remotePeers() ([]cluster.RemoteNode, error) {
	c.mirbftMetadataLock.RLock()
	defer c.mirbftMetadataLock.RUnlock()

	var nodes []cluster.RemoteNode
	for raftID, consenter := range c.opts.Consenters {
		// No need to know yourself
		if raftID == c.MirBFTID {
			continue
		}
		serverCertAsDER, err := pemToDER(consenter.ServerTlsCert, raftID, "server", c.logger)
		if err != nil {
			return nil, errors.WithStack(err)
		}
		clientCertAsDER, err := pemToDER(consenter.ClientTlsCert, raftID, "client", c.logger)
		if err != nil {
			return nil, errors.WithStack(err)
		}
		nodes = append(nodes, cluster.RemoteNode{
			ID:            raftID,
			Endpoint:      fmt.Sprintf("%s:%d", consenter.Host, consenter.Port),
			ServerTLSCert: serverCertAsDER,
			ClientTLSCert: clientCertAsDER,
		})
	}
	return nodes, nil
}

func pemToDER(pemBytes []byte, id uint64, certType string, logger *flogging.FabricLogger) ([]byte, error) {
	bl, _ := pem.Decode(pemBytes)
	if bl == nil {
		logger.Errorf("Rejecting PEM block of %s TLS cert for node %d, offending PEM is: %s", certType, id, string(pemBytes))
		return nil, errors.Errorf("invalid PEM block")
	}
	return bl.Bytes, nil
}

// writeConfigBlock writes configuration blocks into the ledger in
// addition extracts updates about raft replica set and if there
// are changes updates cluster membership as well
func (c *Chain) writeConfigBlock(block *common.Block, index uint64) {
	/*hdr, err := ConfigChannelHeader(block)
	if err != nil {
		c.logger.Panicf("Failed to get config header type from config block: %s", err)
	}

	c.configInflight = false

	switch common.HeaderType(hdr.Type) {
	case common.HeaderType_CONFIG:
		configMembership := c.detectConfChange(block)

		c.raftMetadataLock.Lock()
		c.opts.BlockMetadata.RaftIndex = index
		if configMembership != nil {
			c.opts.BlockMetadata = configMembership.NewBlockMetadata
			c.opts.Consenters = configMembership.NewConsenters
		}
		c.raftMetadataLock.Unlock()

		blockMetadataBytes := protoutil.MarshalOrPanic(c.opts.BlockMetadata)

		// write block with metadata
		c.support.WriteConfigBlock(block, blockMetadataBytes)

		if configMembership == nil {
			return
		}

		// update membership
		if configMembership.ConfChange != nil {
			// We need to propose conf change in a go routine, because it may be blocked if raft node
			// becomes leaderless, and we should not block `run` so it can keep consuming applyC,
			// otherwise we have a deadlock.
			go func() {
				// ProposeConfChange returns error only if node being stopped.
				// This proposal is dropped by followers because DisableProposalForwarding is enabled.
				if err := c.Node.ProposeConfChange(context.TODO(), *configMembership.ConfChange); err != nil {
					c.logger.Warnf("Failed to propose configuration update to Raft node: %s", err)
				}
			}()

			c.confChangeInProgress = configMembership.ConfChange

			switch configMembership.ConfChange.Type {
			case raftpb.ConfChangeAddNode:
				c.logger.Infof("Config block just committed adds node %d, pause accepting transactions till config change is applied", configMembership.ConfChange.NodeID)
			case raftpb.ConfChangeRemoveNode:
				c.logger.Infof("Config block just committed removes node %d, pause accepting transactions till config change is applied", configMembership.ConfChange.NodeID)
			default:
				c.logger.Panic("Programming error, encountered unsupported raft config change")
			}

			c.configInflight = true
		} else if configMembership.Rotated() {
			lead := atomic.LoadUint64(&c.lastKnownLeader)
			if configMembership.RotatedNode == lead {
				c.logger.Infof("Certificate of Raft leader is being rotated, attempt leader transfer before reconfiguring communication")
				go func() {
					c.Node.abdicateLeader(lead)
					if err := c.configureComm(); err != nil {
						c.logger.Panicf("Failed to configure communication: %s", err)
					}
				}()
			} else {
				if err := c.configureComm(); err != nil {
					c.logger.Panicf("Failed to configure communication: %s", err)
				}
			}
		}

	case common.HeaderType_ORDERER_TRANSACTION:
		// If this config is channel creation, no extra inspection is needed
		c.raftMetadataLock.Lock()
		c.opts.BlockMetadata.RaftIndex = index
		m := protoutil.MarshalOrPanic(c.opts.BlockMetadata)
		c.raftMetadataLock.Unlock()

		c.support.WriteConfigBlock(block, m)

	default:
		c.logger.Panicf("Programming error: unexpected config type: %s", common.HeaderType(hdr.Type))
	}*/
}

// getInFlightConfChange returns ConfChange in-flight if any.
// It returns confChangeInProgress if it is not nil. Otherwise
// it returns ConfChange from the last committed block (might be nil).
func (c *Chain) getInFlightConfChange() {
	/*	if c.confChangeInProgress != nil {
			return c.confChangeInProgress
		}

		if c.lastBlock.Header.Number == 0 {
			return nil // nothing to failover just started the chain
		}

		if !protoutil.IsConfigBlock(c.lastBlock) {
			return nil
		}

		// extracting current Raft configuration state
		confState := c.Node.ApplyConfChange(raftpb.ConfChange{})

		if len(confState.Nodes) == len(c.opts.BlockMetadata.ConsenterIds) {
			// Raft configuration change could only add one node or
			// remove one node at a time, if raft conf state size is
			// equal to membership stored in block metadata field,
			// that means everything is in sync and no need to propose
			// config update.
			return nil
		}

		return ConfChange(c.opts.BlockMetadata, confState)*/
}

// newMetadata extract config metadata from the configuration block
func (c *Chain) newConfigMetadata(block *common.Block) *hlmirbft.ConfigMetadata {
	metadata, err := ConsensusMetadataFromConfigBlock(block)
	if err != nil {
		c.logger.Panicf("error reading consensus metadata: %s", err)
	}
	return metadata
}

// ValidateConsensusMetadata determines the validity of a
// ConsensusMetadata update during config updates on the channel.
func (c *Chain) ValidateConsensusMetadata(oldOrdererConfig, newOrdererConfig channelconfig.Orderer, newChannel bool) error {
	if newOrdererConfig == nil {
		c.logger.Panic("Programming Error: ValidateConsensusMetadata called with nil new channel config")
		return nil
	}

	// metadata was not updated
	if newOrdererConfig.ConsensusMetadata() == nil {
		return nil
	}

	if oldOrdererConfig == nil {
		c.logger.Panic("Programming Error: ValidateConsensusMetadata called with nil old channel config")
		return nil
	}

	if oldOrdererConfig.ConsensusMetadata() == nil {
		c.logger.Panic("Programming Error: ValidateConsensusMetadata called with nil old metadata")
		return nil
	}

	oldMetadata := &hlmirbft.ConfigMetadata{}
	if err := proto.Unmarshal(oldOrdererConfig.ConsensusMetadata(), oldMetadata); err != nil {
		c.logger.Panicf("Programming Error: Failed to unmarshal old hlmirbft consensus metadata: %v", err)
	}

	newMetadata := &hlmirbft.ConfigMetadata{}
	if err := proto.Unmarshal(newOrdererConfig.ConsensusMetadata(), newMetadata); err != nil {
		return errors.Wrap(err, "failed to unmarshal new hlmirbft metadata configuration")
	}

	verifyOpts, err := createX509VerifyOptions(newOrdererConfig)
	if err != nil {
		return errors.Wrapf(err, "failed to create x509 verify options from old and new orderer config")
	}

	if err := VerifyConfigMetadata(newMetadata, verifyOpts); err != nil {
		return errors.Wrap(err, "invalid new config metadata")
	}

	if newChannel {
		// check if the consenters are a subset of the existing consenters (system channel consenters)
		set := ConsentersToMap(oldMetadata.Consenters)
		for _, c := range newMetadata.Consenters {
			if !set.Exists(c) {
				return errors.New("new channel has consenter that is not part of system consenter set")
			}
		}
		return nil
	}

	// create the dummy parameters for ComputeMembershipChanges
	c.mirbftMetadataLock.RLock()
	dummyOldBlockMetadata := proto.Clone(c.opts.BlockMetadata).(*hlmirbft.BlockMetadata)
	c.mirbftMetadataLock.RUnlock()

	dummyOldConsentersMap := CreateConsentersMap(dummyOldBlockMetadata, oldMetadata)
	changes, err := ComputeMembershipChanges(dummyOldBlockMetadata, dummyOldConsentersMap, newMetadata.Consenters)
	if err != nil {
		return err
	}

	// new config metadata was verified above. Additionally need to check new consenters for certificates expiration
	for _, c := range changes.AddedNodes {
		if err := validateConsenterTLSCerts(c, verifyOpts, false); err != nil {
			return errors.Wrapf(err, "consenter %s:%d has invalid certificates", c.Host, c.Port)
		}
	}

	//TODO(harrymknight) Possibly remove c.ActiveNodes field from Metrics
	if changes.UnacceptableQuorumLoss() {
		return errors.Errorf("only %d out of a required 4 nodes are provided, configuration will result in quorum loss", len(changes.NewConsenters))
	}

	return nil
}

// StatusReport returns the ConsensusRelation & Status
func (c *Chain) StatusReport() (types.ConsensusRelation, types.Status) {
	c.statusReportMutex.Lock()
	defer c.statusReportMutex.Unlock()

	return c.consensusRelation, c.status
}

func (c *Chain) suspectEviction() bool {
	if c.isRunning() != nil {
		return false
	}

	return atomic.LoadUint64(&c.lastKnownLeader) == uint64(0)
}

func (c *Chain) newEvictionSuspector() *evictionSuspector {
	consenterCertificate := &ConsenterCertificate{
		Logger:               c.logger,
		ConsenterCertificate: c.opts.Cert,
		CryptoProvider:       c.CryptoProvider,
	}

	return &evictionSuspector{
		amIInChannel:               consenterCertificate.IsConsenterOfChannel,
		evictionSuspicionThreshold: 0,
		writeBlock:                 c.support.Append,
		createPuller:               c.createPuller,
		height:                     c.support.Height,
		triggerCatchUp:             c.triggerCatchup,
		logger:                     c.logger,
		halt: func() {
			c.halt()
		},
	}
}

func (c *Chain) triggerCatchup(sn *raftpb.Snapshot) {
	select {
	case c.snapC <- sn:
	case <-c.doneC:
	}
}

// TODO(harrymknight) Implement these methods
func (c *Chain) Apply(*msgs.QEntry) error {
	return nil
}

func (c *Chain) Snap(networkConfig *msgs.NetworkState_Config, clientsState []*msgs.NetworkState_Client) ([]byte, []*msgs.Reconfiguration, error) {
	return nil, nil, nil
}

<<<<<<< HEAD
//JIRA FLY2-58 proposed changes:Implemented the TransferTo Function
func (c *Chain) TransferTo(seqNo uint64, snap []byte) (*msgs.NetworkState, error) {
	networkState := &msgs.NetworkState{}
	hashString := string(snap[:32]) //get the hash of the snap

	//check if the snap hash is stored in the snapByte map
	if _, exist := c.Node.SnapByteMap[hashString]; !exist {
		//if it doesn't exist , it means that the snap data dosen't exist
		return nil, errors.Errorf("Snap File Not Found")
	}
	//else, get the snap information based on the seq number
	snapBytes, err := c.Node.ReadSnapFiles(seqNo, c.opts.SnapDir)
	if err != nil {
		return nil, err
	}
	if err := proto.Unmarshal(snapBytes[32:], networkState); err != nil {
		return nil, err
	}
	c.Node.CheckpointSeqNo = seqNo
	c.Node.CheckpointState = networkState
	c.Node.CheckpointHash = snap[:32]
	c.Node.ActiveHash = c.Node.Hasher.New()
	c.Node.ActiveHash.Write(c.Node.CheckpointHash)
	return networkState, nil
=======
func (c *Chain) TransferTo(seqNo uint64, snap []byte) (*msgs.NetworkState, error) {
	return nil, nil
>>>>>>> e30fecb8
}<|MERGE_RESOLUTION|>--- conflicted
+++ resolved
@@ -1471,9 +1471,9 @@
 	return nil, nil, nil
 }
 
-<<<<<<< HEAD
 //JIRA FLY2-58 proposed changes:Implemented the TransferTo Function
 func (c *Chain) TransferTo(seqNo uint64, snap []byte) (*msgs.NetworkState, error) {
+  
 	networkState := &msgs.NetworkState{}
 	hashString := string(snap[:32]) //get the hash of the snap
 
@@ -1496,8 +1496,5 @@
 	c.Node.ActiveHash = c.Node.Hasher.New()
 	c.Node.ActiveHash.Write(c.Node.CheckpointHash)
 	return networkState, nil
-=======
-func (c *Chain) TransferTo(seqNo uint64, snap []byte) (*msgs.NetworkState, error) {
-	return nil, nil
->>>>>>> e30fecb8
+
 }